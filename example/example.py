--- conflicted
+++ resolved
@@ -78,25 +78,6 @@
     
     #Size of one hidden representation
     hidden_size = 1024
-<<<<<<< HEAD
-    inputlayers=[hidden_size]
-    outputlayers=[hidden_size]
-    
-print '... loading training data'
-train_set = sio.loadmat('data/fixed/train.mat')
-x_train = np.asarray(train_set['x_train'], dtype=theano.config.floatX) # We convert to float32 to 
-y_train = np.asarray(train_set['y_train'], dtype=theano.config.floatX) # compute on GPUs with CUDA
-N = x_train.shape[0] # number of training examples
-nFeats = x_train.shape[1] # number of pixels per image
-xSize = int(np.sqrt(nFeats)) # with of a square image
-print("Image of size %d x %d"%(xSize,xSize))
-
-
-# Construct a IODA network on training data
-if(learn):
-    print '... building and learning a IODA network'
-    nn = crino.network.InputOutputDeepArchitecture([nFeats]+inputlayers,outputlayers+[nFeats],crino.module.Sigmoid)
-=======
     #Geometry of all hidden representations 
     config['hidden_geometry'] = [hidden_size,hidden_size]
 
@@ -237,7 +218,6 @@
     nn.setDisplayedEpochs(displayed_epochs)
     
     # bake the MLP and set the criterion 
->>>>>>> 07d0cbbf
     nn.linkInputs(T.matrix('x'), nFeats)
     nn.prepare()
     nn.criterion = MeanSquareError(nn.outputs, T.matrix('y'))
@@ -251,68 +231,6 @@
 
     delta = nn.train(x_train, y_train, **learning_params)
     print '... learning lasted %s (s) ' % (delta)
-<<<<<<< HEAD
-    print '... saving the IODA network to data/ioda.nn'
-    nn.save('data/ioda.nn')
-else:
-    print '... loading the existing IODA network from data/ioda.nn'
-    nn = crino.module.load('data/ioda.nn')
-
-print '... loading test data'
-test_set = sio.loadmat('data/fixed/test.mat')
-x_test = np.asarray(test_set['x_test'], dtype=theano.config.floatX) # We convert to float32 to
-y_test = np.asarray(test_set['y_test'], dtype=theano.config.floatX) # compute on GPUs with CUDA
-N = x_test.shape[0] # number of test examples
-
-
-print '... applying the learned IODA network on train data'
-plt.close('all')
-y_estim_full = nn.forward(x_train)
-
-for k in xrange(N):
-    print("Plotting %d/%d"%(k+1,N))
-    x_orig = np.reshape(x_train[k:k+1], (xSize, xSize), 'F')
-    y_true = np.reshape(y_train[k:k+1], (xSize, xSize), 'F')
-    y_estim = np.reshape(y_estim_full[k:k+1], (xSize, xSize), 'F')
-
-    # Plot the results
-    plt.figure(k)
-    plt.subplot(2,2,1)
-    plt.imshow(x_orig, interpolation='bilinear', cmap=cm.gray)
-    plt.title('Original input')
-    plt.subplot(2,2,2)
-    plt.imshow(y_true, interpolation='bilinear', cmap=cm.gray)
-    plt.title('Target')
-    plt.subplot(2,2,3)
-    plt.imshow(y_estim, interpolation='bilinear', cmap=cm.gray)
-    plt.title('Estimated output')
-    plt.savefig("figure/train_ioda_%03d.pdf"%(k,))
-    plt.close()
-
-print '... applying the learned IODA network on test data'
-plt.close('all')
-y_estim_full = nn.forward(x_test)
-
-for k in xrange(N):
-    print("Plotting %d/%d"%(k+1,N))
-    x_orig = np.reshape(x_test[k:k+1], (xSize, xSize), 'F')
-    y_true = np.reshape(y_test[k:k+1], (xSize, xSize), 'F')
-    y_estim = np.reshape(y_estim_full[k:k+1], (xSize, xSize), 'F')
-
-    # Plot the results
-    plt.figure(k)
-    plt.subplot(2,2,1)
-    plt.imshow(x_orig, interpolation='bilinear', cmap=cm.gray)
-    plt.title('Original input')
-    plt.subplot(2,2,2)
-    plt.imshow(y_true, interpolation='bilinear', cmap=cm.gray)
-    plt.title('Target')
-    plt.subplot(2,2,3)
-    plt.imshow(y_estim, interpolation='bilinear', cmap=cm.gray)
-    plt.title('Estimated output')
-    plt.savefig("figure/test_ioda_%03d.pdf"%(k,))
-    plt.close()
-=======
     
     print '... saving results'
     
@@ -355,5 +273,4 @@
     experience(defaultConfig())
 
 if __name__=="__main__":
-    main()
->>>>>>> 07d0cbbf
+    main()