# -*- coding: utf-8 -*-

#	Copyright (c) 2014-2015 Soufiane Belharbi, Clément Chatelain,
#	Romain Hérault, Julien Lerouge, Romain Modzelewski (LITIS - EA 4108).
#	All rights reserved.
#
#	This file is part of Crino.
#
#	Crino is free software: you can redistribute it and/or modify
#	it under the terms of the GNU Lesser General Public License as published
#	by the Free Software Foundation, either version 3 of the License, or
#	(at your option) any later version.
#
#	Crino is distributed in the hope that it will be useful,
#	but WITHOUT ANY WARRANTY; without even the implied warranty of
#	MERCHANTABILITY or FITNESS FOR A PARTICULAR PURPOSE.  See the
#	GNU Lesser General Public License for more details.
#
#	You should have received a copy of the GNU Lesser General Public License
#	along with Crino. If not, see <http://www.gnu.org/licenses/>.

"""
The `module` module provides a modular architecture to build a neural network.

These modules can be either `Standalone` modules, i.e. modules that doesn't have
submodules, or `Container` modules, i.e. modules that are composed of one or
several other module(s). The `Container` modules are typically used to create
arbitrarily complex neural network architectures, while `Standalone` modules
acts as `Linear` regression layers or non-linear `Activation` layers.

The currently implemented `Standalone` modules are :
	- `Linear`
	- `Sigmoid`
	- `Softmax`
	- `Tanh`

The currently implemented `Container` modules are :
	- `Concat`
	- `Sequential`

See their respective documentations for more details about their use.

:see: `criterion`, `network`
"""

import theano
import theano.tensor as T
import numpy as np
import warnings
import cPickle as pickle
from crino.criterion import Criterion
from theano.compile.sharedvalue import SharedVariable

def load(filename):
<<<<<<< HEAD
	"""
	Loads and returns a `Module` previously saved with `Module.save` function.

	:Parameters:
		filename : str
			The path to the saved module.
	"""
	return pickle.load(open(filename, 'rb'))

class Module(object):
	"""
	A `Module` is a part of a neural network architecture,
	that may have parameters. Provided an input vector of
	fixed size, a module is able to compute an output vector,
	which size is specified at construction.
	According to their characteristics, several modules can
	be combined to build a new module.

	If a criterion is given to a module, it is able to compute
	the partial gradients of its parameters, in order to perform
	a gradient descent.

	:attention: This is an abstract class, it must be derived to be used.
	"""
	def __init__(self, nOutputs, nInputs=None):
		"""
		Constructs a new `Module` object.

		:Parameters:
			nOutputs : int
				The `outputs` size.
			nInputs : int
				The `inputs` size.
		"""

		self.inputs = None
		"""
		:ivar: The symbolic `inputs` vector of the module, denoted :math:`\mathbf{x}`
		:type: :theano:`TensorVariable`
		"""

		self.outputs = None
		"""
		:ivar: The symbolic `outputs` vector of the module, denoted :math:`\mathbf{\hat{y}}`
		:type: :theano:`TensorVariable`
		"""

		self.nInputs = nInputs
		"""
		:ivar: The `inputs` size
		:type: int
		"""

		self.nOutputs = nOutputs
		"""
		:ivar: The `outputs` size
		:type: int
		"""

		self.params = []
		"""
		:ivar: The list of parameters
		:type: list
		"""

		self.updates = []
		"""
		:ivar: The list of state updates
		:type: list
		"""

		self.backupParams = []
		"""
		:ivar: The list of backup parameters
		:type: list
		"""

		self.prepared = False
		"""
		:ivar: Indicates whether the module have already been prepared
		:type: bool
		"""

	def linkModule(self, previous):
		"""
		Links the outputs of the previous module to the inputs of the current module.

		:Parameters:
			previous : `Module`
				The previous module to be linked with the current module.
		"""
		if self.prepared and (self.nInputs != previous.nOutputs):
			raise Exception("This module has already been prepared, you can't change its inputs size.")
		elif not(previous.outputs) :
			raise Exception("The inputs module has not been prepared before.")
		else :
			self.nInputs = previous.nOutputs
			self.inputs = previous.outputs


	def setInputs(self, vector, nInputs):
		"""
		Sets the symbolic vector as the inputs of the current module.

		:attention: You can't change the module inputs size once it has been `prepare()`'d

		:Parameters:
			vector : :theano:`TensorVariable`
				The symbolic vector that will serve as inputs.
			nInputs : int
				The size of this inputs vector.
		"""
		if self.prepared and (self.nInputs != nInputs):
			raise Exception("This module has already been prepared, you can't change its inputs size.")
		else:
			self.nInputs = nInputs
		self.inputs = vector

	def setCriterion(self, criterion):
		"""
		Sets the criterion for training, and compute the partial gradients
		of the parameters.

		:Parameters:
			vector : :theano:`TensorVariable`
				The symbolic vector that will serve as inputs.
			nInputs : int
				The size of this inputs vector.
		"""
		self.criterion = criterion
		self.gparams = T.grad(self.criterion.expression, self.params)

	def trainFunction(self, downcast=None):
		"""
		Constructs and compiles a Theano function in order to train the module.

		:Parameters:

			downcast : bool
				If true, allows the inputs data to be downcasted
				(e.g. from double to single precision floats for GPU use).
		:return: a Theano-function that performs one step of gradient descent
		:rtype: :theano:`function`
		"""

		# Définition des entrées
		lr = T.dscalar('lr')

		# Définition des mises à jour
		updates = []
		for param_i, grad_i in zip(self.params, self.gparams):
			updates.append((param_i, param_i - lr*grad_i))

		# Construction d'une fonction d'apprentissage theano
		return theano.function( inputs=[self.inputs, self.criterion.targets, lr],
								outputs=self.criterion.expression,
								updates=updates,
								allow_input_downcast=downcast)

	def train(self, x_train, y_train, optimizer):
		"""
		Performs the supervised learning step of the `MultiLayerPerceptron`.
		This function explicitly calls `finetune`, but displays a bit more information.

		:Parameters:
			x_train : :numpy:`ndarray`
				The training examples.
			y_train : :numpy:`ndarray`
				The training labels.
		:return: elapsed time, in datetime.
		:see: `finetune`
		"""
		if not (hasattr(self, 'params') and self.params):
			raise Exception("The module has no parameter, it cannot be trained.")
		if not (hasattr(self, 'criterion') and self.criterion):
			raise Exception("The module has no criterion, it cannot be trained.")
		if not (hasattr(self, 'gparams') and self.gparams):
			raise Exception("The partial gradients of the module have not been computed.")

		if(optimizer.verbose):
			print "-- Start training --"
		delta = optimizer.optimize(self, x_train, y_train)
		if(optimizer.verbose):
			print "-- End training (lasted %s) --" % (delta)
		return delta


	def criterionFunction(self, downcast=None):
		"""
		Constructs and compiles a Theano function in order to compute the criterion on a given set.

		:Parameters:
			downcast : bool
				If true, allows the inputs data to be downcasted
				(e.g. from double to single precision floats for GPU use).
		:return: a Theano-function that computes the criterion
		:rtype: :theano:`function`
		"""
		return theano.function( inputs=[self.inputs, self.criterion.targets],
								outputs=self.criterion.expression,
								allow_input_downcast=downcast)

	def forwardFunction(self, downcast=None):
		"""
		Constructs and compiles a Theano function in order to compute the forward on a given set.

		:Parameters:
			input : :numpy:`ndarray`
				The test example(s) on which the neural network will compute its
				outputs.
			downcast : bool
				If true, allows the inputs data to be downcasted
				(e.g. from double to single precision floats for GPU use).
		:return: a Theano-function that performs a forward step
		:rtype: :theano:`function`
		"""
		return theano.function(	inputs=[self.inputs],
								outputs=self.outputs,
								updates=self.updates,
								allow_input_downcast=downcast)

	def forward(self, x_test, downcast=None):
		"""
		Performs the forward step on the given test example.

		:Parameters:
			x_test : :numpy:`ndarray`
				The test example(s) on which the neural network will compute its
				outputs.
			downcast : bool
				If true, allows the inputs data to be downcasted (e.g. from
				double to single precision floats for GPU use).

		:return: the outputs of the neural network on the given test example(s)
		:rtype: :numpy:`ndarray`
		"""
		if not(self.prepared):
			raise Exception("The module must be prepared before doing a forward step.")
		f = self.forwardFunction(downcast=downcast)
		return f(x_test)

	def holdFunction(self):
		"""
		TODO
		"""
		if self.params and self.backupParams:
			# Définition des mises à jour
			updates = []
			for param_i, backup_param_i in zip(self.params, self.backupParams):
				updates.append((backup_param_i, param_i))

			# Construction d'une fonction de hold
			return theano.function(inputs=[], updates=updates)
		else:
			return None

	def restoreFunction(self):
		"""
		TODO
		"""
		if self.params and self.backupParams:
			# Définition des mises à jour
			updates = []
			for param_i, backup_param_i in zip(self.params, self.backupParams):
				updates.append((param_i, backup_param_i))

			# Construction d'une fonction de restore
			return theano.function(inputs=[], updates=updates)
		else:
			return None

	def prepare(self):
		"""
		Prepares the module before learning.

		:attention: The inputs must be linked before preparation.
		"""
		if not self.prepared:
			if not self.inputs:
				raise Exception('The inputs of this module has not been linked before preparation.')
			else:
				self.prepareGeometry()
				self.prepareParams()
				self.prepareBackup()
				self.prepareOutputs()
				self.prepareUpdates()
				self.prepared = True
		else:
			warnings.warn("This module is already prepared.")

	def prepareGeometry(self):
		"""
		Sets correctly the geometry (`nInputs` and `nOutputs`) of the potential submodules.

		:attention: It must be implemented in derived classes.
		"""
		raise NotImplementedError("This class must be derived.")

	def prepareParams(self):
		"""
		Initializes the `params` of the module and its potential submodules.

		:attention: It must be implemented in derived classes.
		"""
		raise NotImplementedError("This class must be derived.")

	def prepareBackup(self):
		"""
		Initializes the `backupParams` of the module and its potential submodules.
		"""
		#
		if self.params:
			for param_i in self.params:
				theShape=theano.function(inputs=[],outputs=param_i.shape)
				data=np.zeros(theShape(),dtype=theano.config.floatX)
				self.backupParams.append(theano.shared(value=data, name='backup_'+param_i.name, borrow=True))

	def prepareOutputs(self):
		"""
		Computes the symbolic `outputs` of the module in respect to its `inputs`.

		:attention: It must be implemented in derived classes.
		"""
		raise NotImplementedError("This class must be derived.")

	def prepareUpdates(self):
		"""
		Computes the updates that are applied at each forward step.

		:attention: It must be implemented in derived classes.
		"""
		raise NotImplementedError("This class must be derived.")

	def save(self, filename):
		"""
		Saves this `Module` to a file.

		:Parameters:
			filename : str
				The path where the module is to be saved.
		"""
		pickle.dump(self, open(filename, 'wb'), protocol=-1)
=======
    """
    Loads and returns a `Module` previously saved with `Module.save` function.

    :Parameters:
        filename : str
            The path to the saved module.
    """
    return pickle.load(open(filename, 'rb'))

class Module(object):
    """
    A `Module` is a part of a neural network architecture,
    that may have parameters. Provided an input vector of
    fixed size, a module is able to compute an output vector,
    which size is specified at construction.
    According to their characteristics, several modules can
    be combined to build a new module.

    If a criterion is given to a module, it is able to compute
    the partial gradients of its parameters, in order to perform
    a gradient descent.

    :attention: This is an abstract class, it must be derived to be used.
    """
    def __init__(self, nOutputs, nInputs=None):
        """
        Constructs a new `Module` object.

        :Parameters:
            nOutputs : int
                The `outputs` size.
            nInputs : int
                The `inputs` size.
        """

        self.inputs = None
        """
        :ivar: The symbolic `inputs` vector of the module, denoted :math:`\mathbf{x}`
        :type: :theano:`TensorVariable`
        """

        self.outputs = None
        """
        :ivar: The symbolic `outputs` vector of the module, denoted :math:`\mathbf{\hat{y}}`
        :type: :theano:`TensorVariable`
        """

        self.nInputs = nInputs
        """
        :ivar: The `inputs` size
        :type: int
        """

        self.nOutputs = nOutputs
        """
        :ivar: The `outputs` size
        :type: int
        """

        self.params = []
        """
        :ivar: The list of parameters
        :type: list
        """

        self.backupParams = []
        """
        :ivar: The list of backup parameters
        :type: list
        """

        self.prepared = False
        """
        :ivar: Indicates whether the module have already been prepared
        :type: bool
        """

    def linkModule(self, previous):
        """
        Links the outputs of the previous module to the inputs of the current module.

        :Parameters:
            previous : `Module`
                The previous module to be linked with the current module.
        """
        if self.prepared and (self.nInputs != previous.nOutputs):
            raise Exception("This module has already been prepared, you can't change its inputs size.")
        elif not(previous.outputs) :
            raise Exception("The inputs module has not been prepared before.")
        else :
            self.nInputs = previous.nOutputs
            self.inputs = previous.outputs


    def linkInputs(self, vector, nInputs):
        """
        Sets the symbolic vector as the inputs of the current module.

        :attention: You can't change the module inputs size once it has been `prepare()`'d

        :Parameters:
            vector : :theano:`TensorVariable`
                The symbolic vector that will serve as inputs.
            nInputs : int
                The size of this inputs vector.
        """
        if self.prepared and (self.nInputs != nInputs):
            raise Exception("This module has already been prepared, you can't change its inputs size.")
        else:
            self.nInputs = nInputs
        self.inputs = vector

    def trainFunction(self, batch_size=1, lr=0.1, downcast=None, shared_x_train=None, shared_y_train=None):
        """
        Constructs and compiles a Theano function in order to train the module.

        :Parameters:
            batch_size : int
                The size of the batches to use for gradient descent :
                    - 1 for stochastic gradient descent;
                    - :math:`n \in ]1..N_{train}[` for mini-batch gradient descent (:math:`N_{train}` must be a multiple of n);
                    - :math:`N_{train}` for batch gradient descent.

                (:math:`N_{train}` is the total number of training examples)
            lr : float
                The learning rate.
            downcast : bool
                If true, allows the inputs data to be downcasted
                (e.g. from double to single precision floats for GPU use).
        :return: a Theano-function that performs one step of gradient descent
        :rtype: :theano:`function`
        """

        shared_sets=False
        if isinstance(shared_x_train,SharedVariable) and isinstance(shared_y_train,SharedVariable):
            shared_sets=True

        if self.params and self.criterion:
            self.gparams = T.grad(self.criterion.expression, self.params)

            # Définition des variables symboliques
            index = T.lscalar('index')
            if shared_sets:
                x_train = shared_x_train
                y_train = shared_y_train
            else:
                x_train = T.matrix('x_train')
                y_train = T.matrix('y_train')

            # Définition des mises à jour
            updates = []
            for param_i, grad_i in zip(self.params, self.gparams):
                updates.append((param_i, param_i - lr*grad_i))

            # Définition des entrées
            if shared_sets:
                inputs=[index]
            else:
                inputs=[x_train, y_train, index]

            # Construction d'une fonction d'apprentissage theano
            return theano.function( inputs=inputs, outputs=self.criterion.expression, updates=updates,
                                    givens={
                                        self.inputs: x_train[index*batch_size:(index+1)*batch_size],
                                        self.criterion.targets: y_train[index*batch_size:(index+1)*batch_size]
                                    }, allow_input_downcast=downcast)
        else:
            return None

    def criterionFunction(self, downcast=None, shared_x_data=None, shared_y_data=None):
        """
        Constructs and compiles a Theano function in order to compute the criterion on a given set.

        :Parameters:

            downcast : bool
                If true, allows the inputs data to be downcasted
                (e.g. from double to single precision floats for GPU use).
        :return: a Theano-function that performs one step of gradient descent
        :rtype: :theano:`function`
        """

        shared_sets=False
        if isinstance(shared_x_data,SharedVariable) and isinstance(shared_y_data,SharedVariable):
            shared_sets=True

        if self.params and self.criterion:

            # Définition des variables symboliques
            if shared_sets:
                x_data = shared_x_data
                y_data = shared_y_data
            else:
                x_data = T.matrix('x_data')
                y_data = T.matrix('y_data')

            # Définition des entrées
            if shared_sets:
                inputs=[]
            else:
                inputs=[x_data, y_data]

            # Construction de la fonction
            return theano.function( inputs=inputs, outputs=self.criterion.expression,
                                    givens={
                                        self.inputs: x_data,
                                        self.criterion.targets: y_data
                                    }, allow_input_downcast=downcast)
        else:
            return None

    def forwardFunction(self, downcast=None, shared_x_data=None):
        """
        Constructs and compiles a Theano function in order to compute the forward on a given set.

        :Parameters:

            downcast : bool
                If true, allows the inputs data to be downcasted
                (e.g. from double to single precision floats for GPU use).
        :return: a Theano-function that performs one step of gradient descent
        :rtype: :theano:`function`
        """

        shared_sets=False
        if isinstance(shared_x_data,SharedVariable):
            shared_sets=True

        if self.prepared:

            # Définition des variables symboliques
            if shared_sets:
                x_data = shared_x_data
            else:
                x_data = T.matrix('x_data')

            # Définition des entrées
            if shared_sets:
                inputs=[]
            else:
                inputs=[x_data]

            # Construction de la fonction
            return theano.function( inputs=inputs, outputs=self.outputs,
                                    givens={
                                        self.inputs: x_data
                                    }, allow_input_downcast=downcast)
        else:
            return None

    def forward(self, x_test):
        """
        Performs the forward step on the given test example.

        :Parameters:
            x_test : :numpy:`ndarray`
                The test example on which the neural network will compute its outputs.

        :return: a Theano function that performs one step of gradient descent
        :rtype: :theano:`function`
        """
        shared_x_test=theano.shared(x_test)
        forward = self.forwardFunction(downcast=None,shared_x_data=shared_x_test)
        return forward()

    def holdFunction(self):

        if self.params and self.backupParams:
            # Définition des mises à jour
            updates = []
            for param_i, backup_param_i in zip(self.params, self.backupParams):
                updates.append((backup_param_i, param_i))

            # Construction d'une fonction de hold
            return theano.function(inputs=[], updates=updates)
        else:
            return None

    def restoreFunction(self):

        if self.params and self.backupParams:
            # Définition des mises à jour
            updates = []
            for param_i, backup_param_i in zip(self.params, self.backupParams):
                updates.append((param_i, backup_param_i))

            # Construction d'une fonction de restore
            return theano.function(inputs=[], updates=updates)
        else:
            return None

    def prepare(self):
        """
        Prepares the module before learning.

        :attention: The inputs must be linked before preparation.
        """
        if not self.prepared:
            if not self.inputs:
                raise Exception('The inputs of this module has not been linked before preparation.')
            else:
                self.prepareGeometry()
                self.prepareParams()
                self.prepareBackup()
                self.prepareOutput()
                self.prepared = True
        else:
            warnings.warn("This module is already prepared.")

    def prepareGeometry(self):
        """
        Sets correctly the geometry (`nInputs` and `nOutputs`) of the potential submodules.

        :attention: It must be implemented in derived classes.
        """
        raise NotImplementedError("This class must be derived.")

    def prepareParams(self):
        """
        Initializes the `params` of the module and its potential submodules.

        :attention: It must be implemented in derived classes.
        """
        raise NotImplementedError("This class must be derived.")

    def prepareBackup(self):
        """
        Initializes the `backupParams` of the module and its potential submodules.
        """
        #
        if self.params:
            for param_i in self.params:
                theShape=theano.function(inputs=[],outputs=param_i.shape)
                data=np.zeros(theShape(),dtype=theano.config.floatX)
                self.backupParams.append(theano.shared(value=data, name='backup_'+param_i.name, borrow=True))

    def prepareOutput(self):
        """
        Computes the symbolic `outputs` of the module in respect to its `inputs`.

        :attention: It must be implemented in derived classes.
        """
        raise NotImplementedError("This class must be derived.")

    def save(self, filename):
        """
        Saves this `Module` to a file.

        :Parameters:
            filename : str
                The path where the module is to be saved.
        """
        pickle.dump(self, open(filename, 'wb'), protocol=-1)
>>>>>>> df09e1f2

class Standalone(Module):
	"""
	A `Standalone` module computes its `outputs` without relying
	on other modules, i.e. it doesn't have any submodule.

	:attention: This is an abstract class, it must be derived to be used.
	"""

	def __init__(self, nOutputs, nInputs=None):
		"""
		Constructs a new `Standalone` module.

<<<<<<< HEAD
		:Parameters:
			nOutputs : int
				The `outputs` size.
			nInputs : int
				The `inputs` size.
		"""
		Module.__init__(self, nOutputs, nInputs)
=======
        :Parameters:
            nOutputs : int
                The `outputs` size.
            nInputs : int
                The `inputs` size.
        """
        super(Standalone, self).__init__(nOutputs, nInputs)
>>>>>>> df09e1f2

	def prepareGeometry(self):
		"""
		Do nothing, as a standalone module doesn't have submodules.
		"""
		pass


class Linear(Standalone):
<<<<<<< HEAD
	"""
	A `Linear` module computes its `outputs` as a linear transformation of its `inputs`.
	It has two `params` : :math:`W \in \mathcal{M}_{n_out \\times n_in}(\mathbb{R})`
	and :math:`b \in \mathbb{R}^{n_{out}}`.

	The `outputs` expression can be written as follows :
	:math:`\mathbf{\hat{y}} = W\\times \mathbf{x} + b`
	"""

	def __init__(self, nOutputs, nInputs=None, W_init=None, b_init=None):
		"""
		Constructs a new `Linear` module.

		:Parameters:
			nOutputs : int
				The `outputs` size.
			nInputs : int
				The `inputs` size.
			W_init : :numpy:`ndarray`
				The initialization matrix for W.
			b_init : :numpy:`ndarray`
				The initialization vector for b.
		"""

		Standalone.__init__(self, nOutputs, nInputs)

		self.W_init = W_init
		"""
		:ivar: The initialization matrix for `W`.
		:type: :numpy:`ndarray`
		"""

		self.b_init = b_init
		"""
		:ivar: The initialization vector for `b`.
		:type: :numpy:`ndarray`
		"""

		self.W = None
		"""
		:ivar: The symbolic linear transformation matrix.
		:type: :theano:`TensorVariable`
		"""

		self.b = None
		"""
		:ivar: The symbolic offset vector.
		:type: :theano:`TensorVariable`
		"""

	def prepareParams(self, W=None, b=None):
		"""
		Initializes the `W` and `b` `params` of the `Linear` module.

		:Parameters:
			W : :theano:`TensorVariable`
				If provided, the `Linear` module will use W as a shared parameter from another module.
			b : :theano:`TensorVariable`
				If provided, the `Linear` module will use b as a shared parameter from another module.

		:attention: `W_init` and `b_init` values will be ignored if existing W and b are passed, since they have already been initialized in another module.
		"""

		if W:
			self.W = W
		else:
			if (self.W_init == None):
				ext = np.sqrt(6./(self.nInputs + self.nOutputs))
				self.W_init = np.asarray(np.random.uniform(low=-ext,
								high=ext, size=(self.nInputs, self.nOutputs)),
								dtype=theano.config.floatX)
			self.W = theano.shared(value=self.W_init, name='W', borrow=True)

		if b:
			self.b = b
		else:
			if (self.b_init == None):
				self.b_init = np.zeros((self.nOutputs,), dtype=theano.config.floatX)
			self.b = theano.shared(value=self.b_init, name='b', borrow=True)

		self.params = [self.W, self.b]

	def prepareOutputs(self):
		"""
		Computes the linear relation :math:`\mathbf{\hat{y}} = W\\times \mathbf{x} + b`
		"""
		self.outputs = T.dot(self.inputs, self.W) + self.b


	def prepareUpdates(self):
		"""
		`Linear` module has no states, so it does nothing.
		"""
		pass

class LongShortTermMemory(Standalone):
	"""
	A `LongShortTermMemory` (LSTM) module computes its `outputs` as ...
	TODO
	"""

	def __init__(self, nOutputs, nInputs=None):
		"""
		Constructs a new `LongShortTermMemory` (LSTM) module.
		TODO
		"""
		Standalone.__init__(self, nOutputs, nInputs)

	def initialWeights(self, low, high, size, name=None):
		W = np.random.uniform(low, high, size)
		W = np.asarray(W, dtype=theano.config.floatX)
		return theano.shared(value=W, name=name, borrow=True)

	def prepareParams(self):
		"""
		TODO
		"""
		self.W_xi = self.initialWeights(-1.0, 1.0, (self.nInputs, self.nOutputs), 'W_xi')
		self.W_hi = self.initialWeights(-1.0, 1.0, (self.nOutputs, self.nOutputs), 'W_hi')
		self.W_ci = self.initialWeights(-1.0, 1.0, (self.nOutputs, self.nOutputs), 'W_ci')
		self.b_i = self.initialWeights(-0.5, 0.5, (self.nOutputs, ), 'b_i')

		self.W_xf = self.initialWeights(-1.0, 1.0, (self.nInputs, self.nOutputs), 'W_xf')
		self.W_hf = self.initialWeights(-1.0, 1.0, (self.nOutputs, self.nOutputs), 'W_hf')
		self.W_cf = self.initialWeights(-1.0, 1.0, (self.nOutputs, self.nOutputs), 'W_cf')
		self.b_f = self.initialWeights(0.0, 1.0, (self.nOutputs, ), 'b_f')

		self.W_xc = self.initialWeights(-1.0, 1.0, (self.nInputs, self.nOutputs), 'W_xc')
		self.W_hc = self.initialWeights(-1.0, 1.0, (self.nOutputs, self.nOutputs), 'W_hc')
		self.b_c = self.initialWeights(0.0, 0.0, (self.nOutputs, ), 'b_c')

		self.W_xo = self.initialWeights(-1.0, 1.0, (self.nInputs, self.nOutputs), 'W_xo')
		self.W_ho = self.initialWeights(-1.0, 1.0, (self.nOutputs, self.nOutputs), 'W_ho')
		self.W_co = self.initialWeights(-1.0, 1.0, (self.nOutputs, self.nOutputs), 'W_co')
		self.b_o = self.initialWeights(-0.5, 0.5, (self.nOutputs, ), 'b_o')

		self.params = [self.W_xi, self.W_hi, self.W_ci, self.b_i, self.W_xf, self.W_hf, self.W_cf, self.b_f, self.W_xc, self.W_hc, self.b_c, self.W_xo, self.W_ho, self.W_co, self.b_o]

	def prepareOutputs(self):
		"""
		TODO
		"""
		self.c_tm1 = theano.shared(value=np.zeros((self.nOutputs,1), dtype=theano.config.floatX), name='c_tm1')
		self.h_tm1 = theano.shared(value=np.zeros((self.nOutputs,1), dtype=theano.config.floatX), name='h_tm1')

		self.i_t = T.nnet.sigmoid(T.dot(self.inputs, self.W_xi) + T.dot(self.h_tm1, self.W_hi) + T.dot(self.c_tm1, self.W_ci) + self.b_i)
		self.f_t = T.nnet.sigmoid(T.dot(self.inputs, self.W_xf) + T.dot(self.h_tm1, self.W_hf) + T.dot(self.c_tm1, self.W_cf) + self.b_f)
		self.c_t = self.f_t * self.c_tm1 + self.i_t * T.tanh(T.dot(self.inputs, self.W_xc) + T.dot(self.h_tm1, self.W_hc) + self.b_c)
		self.o_t = T.nnet.sigmoid(T.dot(self.inputs, self.W_xo)+ T.dot(self.h_tm1, self.W_ho) + T.dot(self.c_t, self.W_co)  + self.b_o)
		self.h_t = self.o_t * T.tanh(self.c_t)
		self.outputs = self.h_t

	def prepareUpdates(self):
		"""
		Initializes the state `updates` of the LongShortTermMemory layer.
		"""
		self.updates.append((self.h_tm1, self.h_t))
		self.updates.append((self.c_tm1, self.c_t))

class Container(Module):
	"""
	A `Container` module computes its `outputs` thanks to
	other modules, i.e. it includes several submodules.
	The way these submodules are organized depends on the
	implementation.

	:attention: This is an abstract class, it must be derived to be used.
	"""

	def __init__(self, mods=[], nInputs=None):
		"""
		Constructs a new `Container` module.

		:Parameters:
			mods : list
				A list of submodules to add to the container.
			nInputs : int
				The `inputs` size.
		"""
		Module.__init__(self, None, nInputs)

		self.modules=[]
		"""
		:ivar: The list of submodules
		:type: list
		"""
		if mods:
			map(self.add, mods)

	def add(self, module):
		"""
		Adds a module to the `Container`.

		:Parameters:
			module : `Module`
				The submodule to add.
		"""
		self.modules.append(module)

	def prepareParams(self):
		"""
		Initializes the `params` of the submodules. The `Container` module
		`params` will include all the parameters of its submodules.
		"""
		if(self.modules):
			for mod in self.modules:
				mod.prepareParams()
				self.params.extend(mod.params)

	def prepareUpdates(self):
		"""
		Initializes the `updates` of the submodules. The `Container` module
		`updates` will include all the updates of its submodules.
		"""
		if(self.modules):
			for mod in self.modules:
				mod.prepareUpdates()
				self.updates.extend(mod.updates)

class Sequential(Container):
	"""
	A `Sequential` module computes its `outputs` sequentially,
	i.e. each `outputs` of its submodules is linked to the `inputs`
	of the following module. The number of submodules in the sequence
	can be chosen arbitrarily, but the `inputs` and `outputs` sizes
	must be the same throughout the sequence.

	.. image:: ../images/sequential.png

	"""
	def __init__(self, mods=[], nInputs=None):
		"""
		Constructs a new `Sequential` container.

		:Parameters:
			mods : list
				A list of submodules to add to the sequence. They will be linked in the same order as provided.
			nInputs : int
				The `inputs` size of the sequence (and of all the submodules).
		"""
		Container.__init__(self, mods, nInputs)

	def prepareGeometry(self):
		"""
		Sets the same `inputs` and `outputs` size for all submodules,
		and prepare their internal geometry.
		"""

		if(self.modules):
			# Le conteneur séquentiel a pour sortie le dernier module
			self.nOutputs = self.modules[-1].nOutputs
			# Le premier module a pour entrée celle du conteneur séquentiel
			first = self.modules[0]
			first.nInputs = self.nInputs
			first.prepareGeometry()
			for base, new in zip(self.modules, self.modules[1:]):
				new.nInputs = base.nOutputs
				new.prepareGeometry()

	def prepareOutputs(self):
		"""
		Computes sequentially the symbolic `outputs` of the module.
		"""
		if(self.modules):
			first = self.modules[0]
			first.inputs = self.inputs
			first.prepareOutputs()
			first.prepared = True
			for base, new in zip(self.modules, self.modules[1:]):
				new.linkModule(base)
				new.prepareOutputs()
				new.prepared = True
			self.outputs = self.modules[-1].outputs


class Concat(Container):
	"""
	A `Concat` module computes its `outputs` in parallel,
	i.e. it subdivides its `inputs` in :math:`n \in \mathbb{N}`
	parts of fixed sizes. The sum of the submodules `inputs`
	sizes must equal the total `inputs` size of the `Concat`.

	.. image:: ../images/concat.png

	"""
	def __init__(self, mods=[], nInputs=None):
		"""
		Constructs a new `Concat` container.

		:Parameters:
			mods : list
				A list of submodules to add to the concat. Each one will receive a part of the `inputs`.
			nInputs : int
				The `inputs` size of the concat.
		"""
		Container.__init__(self, mods, nInputs)

	def prepareGeometry(self):
		"""
		Sets the `outputs` size for the `Concat`, and prepare the submodules internal geometry.
		"""
		if(self.modules):
			# Le conteneur de concaténation concaténe les sorties de ses modules
			self.nOutputs = reduce(lambda x,y: x+y.nOutputs, self.modules, 0)
			# On vérifie que le partitionnement des entrées est correct
			nInputs = reduce(lambda x,y: x+y.nInputs, self.modules, 0)
			if (nInputs != self.nInputs):
				raise Exception("The total inputs sizes of the sub-modules is wrong.")

			map(lambda x:x.prepareGeometry(), self.modules)

	def prepareOutputs(self):
		"""
		Computes the symbolic `outputs` of all the submodules, and concatenate them to get the complete `outputs`.
		"""

		if(self.modules):
			temp = 0
			for mod in self.modules:
				mod.setInputs(self.inputs[:,temp:temp+mod.nInputs], mod.nInputs)
				temp += mod.nInputs
				mod.prepareOutputs()
				mod.prepared = True
			self.outputs = T.concatenate(map(lambda x: x.outputs, self.modules), axis=1)


class Activation(Standalone):
	"""
	An `Activation` module computes its `outputs` without any parameter, but with a function
	:math:`f \,:\, \mathbb{R}^n -> \mathbb{R}^n` applied to its `inputs` vector.
	This function is generally non-linear, because its purpose is to provide non-linearity
	to the neural network.
	"""

	def __init__(self, nOutputs, nInputs=None):
		"""
		Constructs a new `Activation` module.

		:Parameters:
			nOutputs : int
				The `outputs` size.
			nInputs : int
				The `inputs` size.
		"""

		Standalone.__init__(self, nOutputs, nInputs)

	def prepareParams(self):
		"""
		`Activation` module has no `params`, so it does nothing.
		"""
		pass

	def prepareUpdates(self):
		"""
		`Activation` module has no states, so it does nothing.
		"""
		pass

class Tanh(Activation):
	"""
	A `Tanh` activation module computes its `outputs` with the
	non-linear element-wise hyperbolic tangent function, that can be defined as
	:math:`tanh(\mathbf{x}) = [\dfrac{exp(x_i)-exp(-x_i)}{exp(x_i)+exp(-x_i)}]_{i=1}^n`,
	with :math:`\mathbf{x} = [x_1, x_2, \dots, x_n] \in \mathbb{R}^n`.
	"""
	def __init__(self, nOutputs, nInputs=None):
		"""
		Constructs a new `Tanh` activation module.

		:Parameters:
			nOutputs : int
				The `outputs` size.
			nInputs : int
				The `inputs` size.
		"""
		Activation.__init__(self, nOutputs, nInputs=None)

	def prepareOutputs(self):
		"""
		Computes the tanh function :math:`\mathbf{\hat{y}} = = [\dfrac{exp(x_i)-exp(-x_i)}{exp(x_i)+exp(-x_i)}]_{i=1}^n`
		"""
		self.outputs = T.tanh(self.inputs)

class Sigmoid(Activation):
	"""
	A `Sigmoid` activation module computes its `outputs` with the
	non-linear element-wise sigmoid function, that can be defined as
	:math:`\sigma(\mathbf{x}) = (1+tanh(\mathbf{x}/2))/2 = [1/(1+exp(-x_i))]_{i=1}^n`,
	with :math:`\mathbf{x} = [x_1, x_2, \dots, x_n] \in \mathbb{R}^n`.
	"""
	def __init__(self, nOutputs, nInputs=None):
		"""
		Constructs a new `Sigmoid` activation module.

		:Parameters:
			nOutputs : int
				The `outputs` size.
			nInputs : int
				The `inputs` size.
		"""
		Activation.__init__(self, nOutputs, nInputs)

	def prepareOutputs(self):
		"""
		Computes the sigmoid function :math:`\mathbf{\hat{y}} = [1/(1+exp(-x_i))]_{i=1}^n`
		"""
		self.outputs = T.nnet.sigmoid(self.inputs)

class Softmax(Activation):
	"""
	A `Softmax` activation module computes its `outputs` with the
	non-linear softmax function, that can be defined as
	:math:`softmax(\mathbf{x}) = [exp(x_i)/\sum_{i=1}^n exp(x_i)]_{i=1}^n`,
	with :math:`\mathbf{x} = [x_1, x_2, \dots, x_n] \in \mathbb{R}^n`.
	"""

	def __init__(self, nOutputs, nInputs=None):
		"""
		Constructs a new `Softmax` activation module.

		:Parameters:
			nOutputs : int
				The `outputs` size.
			nInputs : int
				The `inputs` size.
		"""
		Activation.__init__(self, nOutputs, nInputs)

	def prepareOutputs(self):
		"""
		Computes the softmax function :math:`\mathbf{\hat{y}} = [exp(x_i)/\sum_{i=1}^n exp(x_i)]_{i=1}^n`
		"""
		self.outputs = T.nnet.softmax(self.inputs)
=======
    """
    A `Linear` module computes its `outputs` as a linear transformation of its `inputs`.
    It has two `params` : :math:`W \in \mathcal{M}_{n_out \\times n_in}(\mathbb{R})`
    and :math:`b \in \mathbb{R}^{n_{out}}`.

    The `outputs` expression can be written as follows :
    :math:`\mathbf{\hat{y}} = W\\times \mathbf{x} + b`
    """

    def __init__(self, nOutputs, nInputs=None, W_init=None, b_init=None):
        """
        Constructs a new `Linear` module.

        :Parameters:
            nOutputs : int
                The `outputs` size.
            nInputs : int
                The `inputs` size.
            W_init : :numpy:`ndarray`
                The initialization matrix for W.
            b_init : :numpy:`ndarray`
                The initialization vector for b.
        """

        super(Linear, self).__init__(nOutputs, nInputs)

        self.W_init = W_init
        """
        :ivar: The initialization matrix for `W`.
        :type: :numpy:`ndarray`
        """

        self.b_init = b_init
        """
        :ivar: The initialization vector for `b`.
        :type: :numpy:`ndarray`
        """

        self.W = None
        """
        :ivar: The symbolic linear transformation matrix.
        :type: :theano:`TensorVariable`
        """

        self.b = None
        """
        :ivar: The symbolic offset vector.
        :type: :theano:`TensorVariable`
        """

    def prepareParams(self, W=None, b=None):
        """
        Initializes the `W` and `b` `params` of the `Linear` module.

        :Parameters:
            W : :theano:`TensorVariable`
                If provided, the `Linear` module will use W as a shared parameter from another module.
            b : :theano:`TensorVariable`
                If provided, the `Linear` module will use b as a shared parameter from another module.

        :attention: `W_init` and `b_init` values will be ignored if existing W and b are passed, since they have already been initialized in another module.
        """

        if W:
            self.W = W
        else:
            if (self.W_init == None):
                ext = np.sqrt(6./(self.nInputs + self.nOutputs))
                self.W_init = np.asarray(np.random.uniform(low=-ext,
                                high=ext, size=(self.nInputs, self.nOutputs)),
                                dtype=theano.config.floatX)
            self.W = theano.shared(value=self.W_init, name='W', borrow=True)

        if b:
            self.b = b
        else:
            if (self.b_init == None):
                self.b_init = np.zeros((self.nOutputs,), dtype=theano.config.floatX)
            self.b = theano.shared(value=self.b_init, name='b', borrow=True)

        self.params = [self.W, self.b]

    def prepareOutput(self):
        """
        Computes the linear relation :math:`\mathbf{\hat{y}} = W\\times \mathbf{x} + b`
        """
        self.outputs = T.dot(self.inputs, self.W) + self.b


class Container(Module):
    """
    A `Container` module computes its `outputs` thanks to
    other modules, i.e. it includes several submodules.
    The way these submodules are organized depends on the
    implementation.

    :attention: This is an abstract class, it must be derived to be used.
    """

    def __init__(self, mods=[], nInputs=None):
        """
        Constructs a new `Container` module.

        :Parameters:
            mods : list
                A list of submodules to add to the container.
            nInputs : int
                The `inputs` size.
        """
        super(Container, self).__init__(None, nInputs)

        self.modules=[]
        """
        :ivar: The list of submodules
        :type: list
        """
        if mods:
            map(self.add, mods)

    def add(self, module):
        """
        Adds a module to the `Container`.

        :Parameters:
            module : `Module`
                The submodule to add.
        """
        self.modules.append(module)


class Sequential(Container):
    """
    A `Sequential` module computes its `outputs` sequentially,
    i.e. each `outputs` of its submodules is linked to the `inputs`
    of the following module. The number of submodules in the sequence
    can be chosen arbitrarily, but the `inputs` and `outputs` sizes
    must be the same throughout the sequence.

    .. image:: ../images/sequential.png

    """
    def __init__(self, mods=[], nInputs=None):
        """
        Constructs a new `Sequential` container.

        :Parameters:
            mods : list
                A list of submodules to add to the sequence. They will be linked in the same order as provided.
            nInputs : int
                The `inputs` size of the sequence (and of all the submodules).
        """
        super(Sequential, self).__init__(mods, nInputs)

    def prepareGeometry(self):
        """
        Sets the same `inputs` and `outputs` size for all submodules,
        and prepare their internal geometry.
        """

        if(self.modules):
            # Le conteneur séquentiel a pour sortie le dernier module
            self.nOutputs = self.modules[-1].nOutputs
            # Le premier module a pour entrée celle du conteneur séquentiel
            first = self.modules[0]
            first.nInputs = self.nInputs
            first.prepareGeometry()
            for base, new in zip(self.modules, self.modules[1:]):
                new.nInputs = base.nOutputs
                new.prepareGeometry()

    def prepareParams(self):
        """
        Initializes the `params` of the submodules. The `Sequential` module `params` will include the `params` of its submodules .
        """

        if(self.modules):
            for mod in self.modules:
                mod.prepareParams()
                self.params.extend(mod.params)

    def prepareOutput(self):
        """
        Computes sequentially the symbolic `outputs` of the module.
        """
        if(self.modules):
            first = self.modules[0]
            first.inputs = self.inputs
            first.prepareOutput()
            first.prepared = True
            for base, new in zip(self.modules, self.modules[1:]):
                new.linkModule(base)
                new.prepareOutput()
                new.prepared = True
            self.outputs = self.modules[-1].outputs


class Concat(Container):
    """
    A `Concat` module computes its `outputs` in parallel,
    i.e. it subdivides its `inputs` in :math:`n \in \mathbb{N}`
    parts of fixed sizes. The sum of the submodules `inputs`
    sizes must equal the total `inputs` size of the `Concat`.

    .. image:: ../images/concat.png

    """
    def __init__(self, mods=[], nInputs=None):
        """
        Constructs a new `Concat` container.

        :Parameters:
            mods : list
                A list of submodules to add to the concat. Each one will receive a part of the `inputs`.
            nInputs : int
                The `inputs` size of the concat.
        """
        super(Concat, self).__init__(mods, nInputs)

    def prepareGeometry(self):
        """
        Sets the `outputs` size for the `Concat`, and prepare the submodules internal geometry.
        """
        if(self.modules):
            # Le conteneur de concaténation concaténe les sorties de ses modules
            self.nOutputs = reduce(lambda x,y: x+y.nOutputs, self.modules, 0)
            # On vérifie que le partitionnement des entrées est correct
            nInputs = reduce(lambda x,y: x+y.nInputs, self.modules, 0)
            if (nInputs != self.nInputs):
                raise Exception("The total inputs sizes of the sub-modules is wrong.")

            map(lambda x:x.prepareGeometry(), self.modules)

    def prepareParams(self):
        """
        Initializes the `params` of the submodules. The `Sequential` module `params` will include the `params` of its submodules .
        """
        if(self.modules):
            for mod in self.modules:
                mod.prepareParams()
                self.params.extend(mod.params)

    def prepareOutput(self):
        """
        Computes the symbolic `outputs` of all the submodules, and concatenate them to get the complete `outputs`.
        """

        if(self.modules):
            temp = 0
            for mod in self.modules:
                mod.linkInputs(self.inputs[:,temp:temp+mod.nInputs], mod.nInputs)
                temp += mod.nInputs
                mod.prepareOutput()
                mod.prepared = True
            self.outputs = T.concatenate(map(lambda x: x.outputs, self.modules), axis=1)


class Activation(Standalone):
    """
    An `Activation` module computes its `outputs` without any parameter, but with a function
    :math:`f \,:\, \mathbb{R}^n -> \mathbb{R}^n` applied to its `inputs` vector.
    This function is generally non-linear, because its purpose is to provide non-linearity
    to the neural network.
    """

    def __init__(self, nOutputs, nInputs=None):
        """
        Constructs a new `Activation` module.

        :Parameters:
            nOutputs : int
                The `outputs` size.
            nInputs : int
                The `inputs` size.
        """

        super(Activation, self).__init__(nOutputs, nInputs)

    def prepareParams(self):
        """
        Do nothing, as an activation module doesn't have `params`.
        """
        pass

class Tanh(Activation):
    """
    A `Tanh` activation module computes its `outputs` with the
    non-linear element-wise hyperbolic tangent function, that can be defined as
    :math:`tanh(\mathbf{x}) = [\dfrac{exp(x_i)-exp(-x_i)}{exp(x_i)+exp(-x_i)}]_{i=1}^n`,
    with :math:`\mathbf{x} = [x_1, x_2, \dots, x_n] \in \mathbb{R}^n`.
    """
    def __init__(self, nOutputs, nInputs=None):
        """
        Constructs a new `Tanh` activation module.

        :Parameters:
            nOutputs : int
                The `outputs` size.
            nInputs : int
                The `inputs` size.
        """
        super(Tanh, self).__init__(nOutputs, nInputs=None)

    def prepareOutput(self):
        """
        Computes the tanh function :math:`\mathbf{\hat{y}} = = [\dfrac{exp(x_i)-exp(-x_i)}{exp(x_i)+exp(-x_i)}]_{i=1}^n`
        """
        self.outputs = T.tanh(self.inputs)

class Sigmoid(Activation):
    """
    A `Sigmoid` activation module computes its `outputs` with the
    non-linear element-wise sigmoid function, that can be defined as
    :math:`\sigma(\mathbf{x}) = (1+tanh(\mathbf{x}/2))/2 = [1/(1+exp(-x_i))]_{i=1}^n`,
    with :math:`\mathbf{x} = [x_1, x_2, \dots, x_n] \in \mathbb{R}^n`.
    """
    def __init__(self, nOutputs, nInputs=None):
        """
        Constructs a new `Sigmoid` activation module.

        :Parameters:
            nOutputs : int
                The `outputs` size.
            nInputs : int
                The `inputs` size.
        """
        super(Sigmoid, self).__init__(nOutputs, nInputs)

    def prepareOutput(self):
        """
        Computes the sigmoid function :math:`\mathbf{\hat{y}} = [1/(1+exp(-x_i))]_{i=1}^n`
        """
        self.outputs = T.nnet.sigmoid(self.inputs)

class Softmax(Activation):
    """
    A `Softmax` activation module computes its `outputs` with the
    non-linear softmax function, that can be defined as
    :math:`softmax(\mathbf{x}) = [exp(x_i)/\sum_{i=1}^n exp(x_i)]_{i=1}^n`,
    with :math:`\mathbf{x} = [x_1, x_2, \dots, x_n] \in \mathbb{R}^n`.
    """

    def __init__(self, nOutputs, nInputs=None):
        """
        Constructs a new `Softmax` activation module.

        :Parameters:
            nOutputs : int
                The `outputs` size.
            nInputs : int
                The `inputs` size.
        """
        super(Softmax, self).__init__(nOutputs, nInputs)

    def prepareOutput(self):
        """
        Computes the softmax function :math:`\mathbf{\hat{y}} = [exp(x_i)/\sum_{i=1}^n exp(x_i)]_{i=1}^n`
        """
        self.outputs = T.nnet.softmax(self.inputs)
>>>>>>> df09e1f2
<|MERGE_RESOLUTION|>--- conflicted
+++ resolved
@@ -52,7 +52,6 @@
 from theano.compile.sharedvalue import SharedVariable
 
 def load(filename):
-<<<<<<< HEAD
 	"""
 	Loads and returns a `Module` previously saved with `Module.save` function.
 
@@ -115,12 +114,6 @@
 		self.params = []
 		"""
 		:ivar: The list of parameters
-		:type: list
-		"""
-
-		self.updates = []
-		"""
-		:ivar: The list of state updates
 		:type: list
 		"""
 
@@ -171,26 +164,20 @@
 			self.nInputs = nInputs
 		self.inputs = vector
 
-	def setCriterion(self, criterion):
-		"""
-		Sets the criterion for training, and compute the partial gradients
-		of the parameters.
-
-		:Parameters:
-			vector : :theano:`TensorVariable`
-				The symbolic vector that will serve as inputs.
-			nInputs : int
-				The size of this inputs vector.
-		"""
-		self.criterion = criterion
-		self.gparams = T.grad(self.criterion.expression, self.params)
-
-	def trainFunction(self, downcast=None):
+	def trainFunction(self, batch_size=1, lr=0.1, downcast=None, shared_x_train=None, shared_y_train=None):
 		"""
 		Constructs and compiles a Theano function in order to train the module.
 
 		:Parameters:
-
+			batch_size : int
+				The size of the batches to use for gradient descent :
+					- 1 for stochastic gradient descent;
+					- :math:`n \in ]1..N_{train}[` for mini-batch gradient descent (:math:`N_{train}` must be a multiple of n);
+					- :math:`N_{train}` for batch gradient descent.
+
+				(:math:`N_{train}` is the total number of training examples)
+			lr : float
+				The learning rate.
 			downcast : bool
 				If true, allows the inputs data to be downcasted
 				(e.g. from double to single precision floats for GPU use).
@@ -198,106 +185,140 @@
 		:rtype: :theano:`function`
 		"""
 
-		# Définition des entrées
-		lr = T.dscalar('lr')
-
-		# Définition des mises à jour
-		updates = []
-		for param_i, grad_i in zip(self.params, self.gparams):
-			updates.append((param_i, param_i - lr*grad_i))
-
-		# Construction d'une fonction d'apprentissage theano
-		return theano.function( inputs=[self.inputs, self.criterion.targets, lr],
-								outputs=self.criterion.expression,
-								updates=updates,
-								allow_input_downcast=downcast)
-
-	def train(self, x_train, y_train, optimizer):
-		"""
-		Performs the supervised learning step of the `MultiLayerPerceptron`.
-		This function explicitly calls `finetune`, but displays a bit more information.
-
-		:Parameters:
-			x_train : :numpy:`ndarray`
-				The training examples.
-			y_train : :numpy:`ndarray`
-				The training labels.
-		:return: elapsed time, in datetime.
-		:see: `finetune`
-		"""
-		if not (hasattr(self, 'params') and self.params):
-			raise Exception("The module has no parameter, it cannot be trained.")
-		if not (hasattr(self, 'criterion') and self.criterion):
-			raise Exception("The module has no criterion, it cannot be trained.")
-		if not (hasattr(self, 'gparams') and self.gparams):
-			raise Exception("The partial gradients of the module have not been computed.")
-
-		if(optimizer.verbose):
-			print "-- Start training --"
-		delta = optimizer.optimize(self, x_train, y_train)
-		if(optimizer.verbose):
-			print "-- End training (lasted %s) --" % (delta)
-		return delta
-
-
-	def criterionFunction(self, downcast=None):
+		shared_sets=False
+		if isinstance(shared_x_train,SharedVariable) and isinstance(shared_y_train,SharedVariable):
+			shared_sets=True
+
+		if self.params and self.criterion:
+			self.gparams = T.grad(self.criterion.expression, self.params)
+
+			# Définition des variables symboliques
+			index = T.lscalar('index')
+			if shared_sets:
+				x_train = shared_x_train
+				y_train = shared_y_train
+			else:
+				x_train = T.matrix('x_train')
+				y_train = T.matrix('y_train')
+
+			# Définition des mises à jour
+			updates = []
+			for param_i, grad_i in zip(self.params, self.gparams):
+				updates.append((param_i, param_i - lr*grad_i))
+
+			# Définition des entrées
+			if shared_sets:
+				inputs=[index]
+			else:
+				inputs=[x_train, y_train, index]
+
+			# Construction d'une fonction d'apprentissage theano
+			return theano.function( inputs=inputs, outputs=self.criterion.expression, updates=updates,
+									givens={
+										self.inputs: x_train[index*batch_size:(index+1)*batch_size],
+										self.criterion.targets: y_train[index*batch_size:(index+1)*batch_size]
+									}, allow_input_downcast=downcast)
+		else:
+			return None
+
+	def criterionFunction(self, downcast=None, shared_x_data=None, shared_y_data=None):
 		"""
 		Constructs and compiles a Theano function in order to compute the criterion on a given set.
 
 		:Parameters:
+
 			downcast : bool
 				If true, allows the inputs data to be downcasted
 				(e.g. from double to single precision floats for GPU use).
-		:return: a Theano-function that computes the criterion
+		:return: a Theano-function that performs one step of gradient descent
 		:rtype: :theano:`function`
 		"""
-		return theano.function( inputs=[self.inputs, self.criterion.targets],
-								outputs=self.criterion.expression,
-								allow_input_downcast=downcast)
-
-	def forwardFunction(self, downcast=None):
+
+		shared_sets=False
+		if isinstance(shared_x_data,SharedVariable) and isinstance(shared_y_data,SharedVariable):
+			shared_sets=True
+
+		if self.params and self.criterion:
+
+			# Définition des variables symboliques
+			if shared_sets:
+				x_data = shared_x_data
+				y_data = shared_y_data
+			else:
+				x_data = T.matrix('x_data')
+				y_data = T.matrix('y_data')
+
+			# Définition des entrées
+			if shared_sets:
+				inputs=[]
+			else:
+				inputs=[x_data, y_data]
+
+			# Construction de la fonction
+			return theano.function( inputs=inputs, outputs=self.criterion.expression,
+									givens={
+										self.inputs: x_data,
+										self.criterion.targets: y_data
+									}, allow_input_downcast=downcast)
+		else:
+			return None
+
+	def forwardFunction(self, downcast=None, shared_x_data=None):
 		"""
 		Constructs and compiles a Theano function in order to compute the forward on a given set.
 
 		:Parameters:
-			input : :numpy:`ndarray`
-				The test example(s) on which the neural network will compute its
-				outputs.
+
 			downcast : bool
 				If true, allows the inputs data to be downcasted
 				(e.g. from double to single precision floats for GPU use).
-		:return: a Theano-function that performs a forward step
+		:return: a Theano-function that performs one step of gradient descent
 		:rtype: :theano:`function`
 		"""
-		return theano.function(	inputs=[self.inputs],
-								outputs=self.outputs,
-								updates=self.updates,
-								allow_input_downcast=downcast)
-
-	def forward(self, x_test, downcast=None):
+
+		shared_sets=False
+		if isinstance(shared_x_data,SharedVariable):
+			shared_sets=True
+
+		if self.prepared:
+
+			# Définition des variables symboliques
+			if shared_sets:
+				x_data = shared_x_data
+			else:
+				x_data = T.matrix('x_data')
+
+			# Définition des entrées
+			if shared_sets:
+				inputs=[]
+			else:
+				inputs=[x_data]
+
+			# Construction de la fonction
+			return theano.function( inputs=inputs, outputs=self.outputs,
+									givens={
+										self.inputs: x_data
+									}, allow_input_downcast=downcast)
+		else:
+			return None
+
+	def forward(self, x_test):
 		"""
 		Performs the forward step on the given test example.
 
 		:Parameters:
 			x_test : :numpy:`ndarray`
-				The test example(s) on which the neural network will compute its
-				outputs.
-			downcast : bool
-				If true, allows the inputs data to be downcasted (e.g. from
-				double to single precision floats for GPU use).
-
-		:return: the outputs of the neural network on the given test example(s)
-		:rtype: :numpy:`ndarray`
-		"""
-		if not(self.prepared):
-			raise Exception("The module must be prepared before doing a forward step.")
-		f = self.forwardFunction(downcast=downcast)
-		return f(x_test)
+				The test example on which the neural network will compute its outputs.
+
+		:return: a Theano function that performs one step of gradient descent
+		:rtype: :theano:`function`
+		"""
+		shared_x_test=theano.shared(x_test)
+		forward = self.forwardFunction(downcast=None,shared_x_data=shared_x_test)
+		return forward()
 
 	def holdFunction(self):
-		"""
-		TODO
-		"""
+
 		if self.params and self.backupParams:
 			# Définition des mises à jour
 			updates = []
@@ -310,9 +331,7 @@
 			return None
 
 	def restoreFunction(self):
-		"""
-		TODO
-		"""
+
 		if self.params and self.backupParams:
 			# Définition des mises à jour
 			updates = []
@@ -338,7 +357,6 @@
 				self.prepareParams()
 				self.prepareBackup()
 				self.prepareOutputs()
-				self.prepareUpdates()
 				self.prepared = True
 		else:
 			warnings.warn("This module is already prepared.")
@@ -378,14 +396,6 @@
 		"""
 		raise NotImplementedError("This class must be derived.")
 
-	def prepareUpdates(self):
-		"""
-		Computes the updates that are applied at each forward step.
-
-		:attention: It must be implemented in derived classes.
-		"""
-		raise NotImplementedError("This class must be derived.")
-
 	def save(self, filename):
 		"""
 		Saves this `Module` to a file.
@@ -395,361 +405,6 @@
 				The path where the module is to be saved.
 		"""
 		pickle.dump(self, open(filename, 'wb'), protocol=-1)
-=======
-    """
-    Loads and returns a `Module` previously saved with `Module.save` function.
-
-    :Parameters:
-        filename : str
-            The path to the saved module.
-    """
-    return pickle.load(open(filename, 'rb'))
-
-class Module(object):
-    """
-    A `Module` is a part of a neural network architecture,
-    that may have parameters. Provided an input vector of
-    fixed size, a module is able to compute an output vector,
-    which size is specified at construction.
-    According to their characteristics, several modules can
-    be combined to build a new module.
-
-    If a criterion is given to a module, it is able to compute
-    the partial gradients of its parameters, in order to perform
-    a gradient descent.
-
-    :attention: This is an abstract class, it must be derived to be used.
-    """
-    def __init__(self, nOutputs, nInputs=None):
-        """
-        Constructs a new `Module` object.
-
-        :Parameters:
-            nOutputs : int
-                The `outputs` size.
-            nInputs : int
-                The `inputs` size.
-        """
-
-        self.inputs = None
-        """
-        :ivar: The symbolic `inputs` vector of the module, denoted :math:`\mathbf{x}`
-        :type: :theano:`TensorVariable`
-        """
-
-        self.outputs = None
-        """
-        :ivar: The symbolic `outputs` vector of the module, denoted :math:`\mathbf{\hat{y}}`
-        :type: :theano:`TensorVariable`
-        """
-
-        self.nInputs = nInputs
-        """
-        :ivar: The `inputs` size
-        :type: int
-        """
-
-        self.nOutputs = nOutputs
-        """
-        :ivar: The `outputs` size
-        :type: int
-        """
-
-        self.params = []
-        """
-        :ivar: The list of parameters
-        :type: list
-        """
-
-        self.backupParams = []
-        """
-        :ivar: The list of backup parameters
-        :type: list
-        """
-
-        self.prepared = False
-        """
-        :ivar: Indicates whether the module have already been prepared
-        :type: bool
-        """
-
-    def linkModule(self, previous):
-        """
-        Links the outputs of the previous module to the inputs of the current module.
-
-        :Parameters:
-            previous : `Module`
-                The previous module to be linked with the current module.
-        """
-        if self.prepared and (self.nInputs != previous.nOutputs):
-            raise Exception("This module has already been prepared, you can't change its inputs size.")
-        elif not(previous.outputs) :
-            raise Exception("The inputs module has not been prepared before.")
-        else :
-            self.nInputs = previous.nOutputs
-            self.inputs = previous.outputs
-
-
-    def linkInputs(self, vector, nInputs):
-        """
-        Sets the symbolic vector as the inputs of the current module.
-
-        :attention: You can't change the module inputs size once it has been `prepare()`'d
-
-        :Parameters:
-            vector : :theano:`TensorVariable`
-                The symbolic vector that will serve as inputs.
-            nInputs : int
-                The size of this inputs vector.
-        """
-        if self.prepared and (self.nInputs != nInputs):
-            raise Exception("This module has already been prepared, you can't change its inputs size.")
-        else:
-            self.nInputs = nInputs
-        self.inputs = vector
-
-    def trainFunction(self, batch_size=1, lr=0.1, downcast=None, shared_x_train=None, shared_y_train=None):
-        """
-        Constructs and compiles a Theano function in order to train the module.
-
-        :Parameters:
-            batch_size : int
-                The size of the batches to use for gradient descent :
-                    - 1 for stochastic gradient descent;
-                    - :math:`n \in ]1..N_{train}[` for mini-batch gradient descent (:math:`N_{train}` must be a multiple of n);
-                    - :math:`N_{train}` for batch gradient descent.
-
-                (:math:`N_{train}` is the total number of training examples)
-            lr : float
-                The learning rate.
-            downcast : bool
-                If true, allows the inputs data to be downcasted
-                (e.g. from double to single precision floats for GPU use).
-        :return: a Theano-function that performs one step of gradient descent
-        :rtype: :theano:`function`
-        """
-
-        shared_sets=False
-        if isinstance(shared_x_train,SharedVariable) and isinstance(shared_y_train,SharedVariable):
-            shared_sets=True
-
-        if self.params and self.criterion:
-            self.gparams = T.grad(self.criterion.expression, self.params)
-
-            # Définition des variables symboliques
-            index = T.lscalar('index')
-            if shared_sets:
-                x_train = shared_x_train
-                y_train = shared_y_train
-            else:
-                x_train = T.matrix('x_train')
-                y_train = T.matrix('y_train')
-
-            # Définition des mises à jour
-            updates = []
-            for param_i, grad_i in zip(self.params, self.gparams):
-                updates.append((param_i, param_i - lr*grad_i))
-
-            # Définition des entrées
-            if shared_sets:
-                inputs=[index]
-            else:
-                inputs=[x_train, y_train, index]
-
-            # Construction d'une fonction d'apprentissage theano
-            return theano.function( inputs=inputs, outputs=self.criterion.expression, updates=updates,
-                                    givens={
-                                        self.inputs: x_train[index*batch_size:(index+1)*batch_size],
-                                        self.criterion.targets: y_train[index*batch_size:(index+1)*batch_size]
-                                    }, allow_input_downcast=downcast)
-        else:
-            return None
-
-    def criterionFunction(self, downcast=None, shared_x_data=None, shared_y_data=None):
-        """
-        Constructs and compiles a Theano function in order to compute the criterion on a given set.
-
-        :Parameters:
-
-            downcast : bool
-                If true, allows the inputs data to be downcasted
-                (e.g. from double to single precision floats for GPU use).
-        :return: a Theano-function that performs one step of gradient descent
-        :rtype: :theano:`function`
-        """
-
-        shared_sets=False
-        if isinstance(shared_x_data,SharedVariable) and isinstance(shared_y_data,SharedVariable):
-            shared_sets=True
-
-        if self.params and self.criterion:
-
-            # Définition des variables symboliques
-            if shared_sets:
-                x_data = shared_x_data
-                y_data = shared_y_data
-            else:
-                x_data = T.matrix('x_data')
-                y_data = T.matrix('y_data')
-
-            # Définition des entrées
-            if shared_sets:
-                inputs=[]
-            else:
-                inputs=[x_data, y_data]
-
-            # Construction de la fonction
-            return theano.function( inputs=inputs, outputs=self.criterion.expression,
-                                    givens={
-                                        self.inputs: x_data,
-                                        self.criterion.targets: y_data
-                                    }, allow_input_downcast=downcast)
-        else:
-            return None
-
-    def forwardFunction(self, downcast=None, shared_x_data=None):
-        """
-        Constructs and compiles a Theano function in order to compute the forward on a given set.
-
-        :Parameters:
-
-            downcast : bool
-                If true, allows the inputs data to be downcasted
-                (e.g. from double to single precision floats for GPU use).
-        :return: a Theano-function that performs one step of gradient descent
-        :rtype: :theano:`function`
-        """
-
-        shared_sets=False
-        if isinstance(shared_x_data,SharedVariable):
-            shared_sets=True
-
-        if self.prepared:
-
-            # Définition des variables symboliques
-            if shared_sets:
-                x_data = shared_x_data
-            else:
-                x_data = T.matrix('x_data')
-
-            # Définition des entrées
-            if shared_sets:
-                inputs=[]
-            else:
-                inputs=[x_data]
-
-            # Construction de la fonction
-            return theano.function( inputs=inputs, outputs=self.outputs,
-                                    givens={
-                                        self.inputs: x_data
-                                    }, allow_input_downcast=downcast)
-        else:
-            return None
-
-    def forward(self, x_test):
-        """
-        Performs the forward step on the given test example.
-
-        :Parameters:
-            x_test : :numpy:`ndarray`
-                The test example on which the neural network will compute its outputs.
-
-        :return: a Theano function that performs one step of gradient descent
-        :rtype: :theano:`function`
-        """
-        shared_x_test=theano.shared(x_test)
-        forward = self.forwardFunction(downcast=None,shared_x_data=shared_x_test)
-        return forward()
-
-    def holdFunction(self):
-
-        if self.params and self.backupParams:
-            # Définition des mises à jour
-            updates = []
-            for param_i, backup_param_i in zip(self.params, self.backupParams):
-                updates.append((backup_param_i, param_i))
-
-            # Construction d'une fonction de hold
-            return theano.function(inputs=[], updates=updates)
-        else:
-            return None
-
-    def restoreFunction(self):
-
-        if self.params and self.backupParams:
-            # Définition des mises à jour
-            updates = []
-            for param_i, backup_param_i in zip(self.params, self.backupParams):
-                updates.append((param_i, backup_param_i))
-
-            # Construction d'une fonction de restore
-            return theano.function(inputs=[], updates=updates)
-        else:
-            return None
-
-    def prepare(self):
-        """
-        Prepares the module before learning.
-
-        :attention: The inputs must be linked before preparation.
-        """
-        if not self.prepared:
-            if not self.inputs:
-                raise Exception('The inputs of this module has not been linked before preparation.')
-            else:
-                self.prepareGeometry()
-                self.prepareParams()
-                self.prepareBackup()
-                self.prepareOutput()
-                self.prepared = True
-        else:
-            warnings.warn("This module is already prepared.")
-
-    def prepareGeometry(self):
-        """
-        Sets correctly the geometry (`nInputs` and `nOutputs`) of the potential submodules.
-
-        :attention: It must be implemented in derived classes.
-        """
-        raise NotImplementedError("This class must be derived.")
-
-    def prepareParams(self):
-        """
-        Initializes the `params` of the module and its potential submodules.
-
-        :attention: It must be implemented in derived classes.
-        """
-        raise NotImplementedError("This class must be derived.")
-
-    def prepareBackup(self):
-        """
-        Initializes the `backupParams` of the module and its potential submodules.
-        """
-        #
-        if self.params:
-            for param_i in self.params:
-                theShape=theano.function(inputs=[],outputs=param_i.shape)
-                data=np.zeros(theShape(),dtype=theano.config.floatX)
-                self.backupParams.append(theano.shared(value=data, name='backup_'+param_i.name, borrow=True))
-
-    def prepareOutput(self):
-        """
-        Computes the symbolic `outputs` of the module in respect to its `inputs`.
-
-        :attention: It must be implemented in derived classes.
-        """
-        raise NotImplementedError("This class must be derived.")
-
-    def save(self, filename):
-        """
-        Saves this `Module` to a file.
-
-        :Parameters:
-            filename : str
-                The path where the module is to be saved.
-        """
-        pickle.dump(self, open(filename, 'wb'), protocol=-1)
->>>>>>> df09e1f2
 
 class Standalone(Module):
 	"""
@@ -763,23 +418,13 @@
 		"""
 		Constructs a new `Standalone` module.
 
-<<<<<<< HEAD
 		:Parameters:
 			nOutputs : int
 				The `outputs` size.
 			nInputs : int
 				The `inputs` size.
 		"""
-		Module.__init__(self, nOutputs, nInputs)
-=======
-        :Parameters:
-            nOutputs : int
-                The `outputs` size.
-            nInputs : int
-                The `inputs` size.
-        """
-        super(Standalone, self).__init__(nOutputs, nInputs)
->>>>>>> df09e1f2
+		super(Standalone, self).__init__(nOutputs, nInputs)
 
 	def prepareGeometry(self):
 		"""
@@ -789,7 +434,6 @@
 
 
 class Linear(Standalone):
-<<<<<<< HEAD
 	"""
 	A `Linear` module computes its `outputs` as a linear transformation of its `inputs`.
 	It has two `params` : :math:`W \in \mathcal{M}_{n_out \\times n_in}(\mathbb{R})`
@@ -814,7 +458,7 @@
 				The initialization vector for b.
 		"""
 
-		Standalone.__init__(self, nOutputs, nInputs)
+		super(Linear, self).__init__(nOutputs, nInputs)
 
 		self.W_init = W_init
 		"""
@@ -879,76 +523,6 @@
 		self.outputs = T.dot(self.inputs, self.W) + self.b
 
 
-	def prepareUpdates(self):
-		"""
-		`Linear` module has no states, so it does nothing.
-		"""
-		pass
-
-class LongShortTermMemory(Standalone):
-	"""
-	A `LongShortTermMemory` (LSTM) module computes its `outputs` as ...
-	TODO
-	"""
-
-	def __init__(self, nOutputs, nInputs=None):
-		"""
-		Constructs a new `LongShortTermMemory` (LSTM) module.
-		TODO
-		"""
-		Standalone.__init__(self, nOutputs, nInputs)
-
-	def initialWeights(self, low, high, size, name=None):
-		W = np.random.uniform(low, high, size)
-		W = np.asarray(W, dtype=theano.config.floatX)
-		return theano.shared(value=W, name=name, borrow=True)
-
-	def prepareParams(self):
-		"""
-		TODO
-		"""
-		self.W_xi = self.initialWeights(-1.0, 1.0, (self.nInputs, self.nOutputs), 'W_xi')
-		self.W_hi = self.initialWeights(-1.0, 1.0, (self.nOutputs, self.nOutputs), 'W_hi')
-		self.W_ci = self.initialWeights(-1.0, 1.0, (self.nOutputs, self.nOutputs), 'W_ci')
-		self.b_i = self.initialWeights(-0.5, 0.5, (self.nOutputs, ), 'b_i')
-
-		self.W_xf = self.initialWeights(-1.0, 1.0, (self.nInputs, self.nOutputs), 'W_xf')
-		self.W_hf = self.initialWeights(-1.0, 1.0, (self.nOutputs, self.nOutputs), 'W_hf')
-		self.W_cf = self.initialWeights(-1.0, 1.0, (self.nOutputs, self.nOutputs), 'W_cf')
-		self.b_f = self.initialWeights(0.0, 1.0, (self.nOutputs, ), 'b_f')
-
-		self.W_xc = self.initialWeights(-1.0, 1.0, (self.nInputs, self.nOutputs), 'W_xc')
-		self.W_hc = self.initialWeights(-1.0, 1.0, (self.nOutputs, self.nOutputs), 'W_hc')
-		self.b_c = self.initialWeights(0.0, 0.0, (self.nOutputs, ), 'b_c')
-
-		self.W_xo = self.initialWeights(-1.0, 1.0, (self.nInputs, self.nOutputs), 'W_xo')
-		self.W_ho = self.initialWeights(-1.0, 1.0, (self.nOutputs, self.nOutputs), 'W_ho')
-		self.W_co = self.initialWeights(-1.0, 1.0, (self.nOutputs, self.nOutputs), 'W_co')
-		self.b_o = self.initialWeights(-0.5, 0.5, (self.nOutputs, ), 'b_o')
-
-		self.params = [self.W_xi, self.W_hi, self.W_ci, self.b_i, self.W_xf, self.W_hf, self.W_cf, self.b_f, self.W_xc, self.W_hc, self.b_c, self.W_xo, self.W_ho, self.W_co, self.b_o]
-
-	def prepareOutputs(self):
-		"""
-		TODO
-		"""
-		self.c_tm1 = theano.shared(value=np.zeros((self.nOutputs,1), dtype=theano.config.floatX), name='c_tm1')
-		self.h_tm1 = theano.shared(value=np.zeros((self.nOutputs,1), dtype=theano.config.floatX), name='h_tm1')
-
-		self.i_t = T.nnet.sigmoid(T.dot(self.inputs, self.W_xi) + T.dot(self.h_tm1, self.W_hi) + T.dot(self.c_tm1, self.W_ci) + self.b_i)
-		self.f_t = T.nnet.sigmoid(T.dot(self.inputs, self.W_xf) + T.dot(self.h_tm1, self.W_hf) + T.dot(self.c_tm1, self.W_cf) + self.b_f)
-		self.c_t = self.f_t * self.c_tm1 + self.i_t * T.tanh(T.dot(self.inputs, self.W_xc) + T.dot(self.h_tm1, self.W_hc) + self.b_c)
-		self.o_t = T.nnet.sigmoid(T.dot(self.inputs, self.W_xo)+ T.dot(self.h_tm1, self.W_ho) + T.dot(self.c_t, self.W_co)  + self.b_o)
-		self.h_t = self.o_t * T.tanh(self.c_t)
-		self.outputs = self.h_t
-
-	def prepareUpdates(self):
-		"""
-		Initializes the state `updates` of the LongShortTermMemory layer.
-		"""
-		self.updates.append((self.h_tm1, self.h_t))
-		self.updates.append((self.c_tm1, self.c_t))
-
 class Container(Module):
 	"""
 	A `Container` module computes its `outputs` thanks to
@@ -969,7 +543,7 @@
 			nInputs : int
 				The `inputs` size.
 		"""
-		Module.__init__(self, None, nInputs)
+		super(Container, self).__init__(None, nInputs)
 
 		self.modules=[]
 		"""
@@ -989,25 +563,6 @@
 		"""
 		self.modules.append(module)
 
-	def prepareParams(self):
-		"""
-		Initializes the `params` of the submodules. The `Container` module
-		`params` will include all the parameters of its submodules.
-		"""
-		if(self.modules):
-			for mod in self.modules:
-				mod.prepareParams()
-				self.params.extend(mod.params)
-
-	def prepareUpdates(self):
-		"""
-		Initializes the `updates` of the submodules. The `Container` module
-		`updates` will include all the updates of its submodules.
-		"""
-		if(self.modules):
-			for mod in self.modules:
-				mod.prepareUpdates()
-				self.updates.extend(mod.updates)
 
 class Sequential(Container):
 	"""
@@ -1030,7 +585,7 @@
 			nInputs : int
 				The `inputs` size of the sequence (and of all the submodules).
 		"""
-		Container.__init__(self, mods, nInputs)
+		super(Sequential, self).__init__(mods, nInputs)
 
 	def prepareGeometry(self):
 		"""
@@ -1049,6 +604,16 @@
 				new.nInputs = base.nOutputs
 				new.prepareGeometry()
 
+	def prepareParams(self):
+		"""
+		Initializes the `params` of the submodules. The `Sequential` module `params` will include the `params` of its submodules .
+		"""
+
+		if(self.modules):
+			for mod in self.modules:
+				mod.prepareParams()
+				self.params.extend(mod.params)
+
 	def prepareOutputs(self):
 		"""
 		Computes sequentially the symbolic `outputs` of the module.
@@ -1085,7 +650,7 @@
 			nInputs : int
 				The `inputs` size of the concat.
 		"""
-		Container.__init__(self, mods, nInputs)
+		super(Concat, self).__init__(mods, nInputs)
 
 	def prepareGeometry(self):
 		"""
@@ -1100,6 +665,15 @@
 				raise Exception("The total inputs sizes of the sub-modules is wrong.")
 
 			map(lambda x:x.prepareGeometry(), self.modules)
+
+	def prepareParams(self):
+		"""
+		Initializes the `params` of the submodules. The `Sequential` module `params` will include the `params` of its submodules .
+		"""
+		if(self.modules):
+			for mod in self.modules:
+				mod.prepareParams()
+				self.params.extend(mod.params)
 
 	def prepareOutputs(self):
 		"""
@@ -1135,17 +709,11 @@
 				The `inputs` size.
 		"""
 
-		Standalone.__init__(self, nOutputs, nInputs)
+		super(Activation, self).__init__(nOutputs, nInputs)
 
 	def prepareParams(self):
 		"""
-		`Activation` module has no `params`, so it does nothing.
-		"""
-		pass
-
-	def prepareUpdates(self):
-		"""
-		`Activation` module has no states, so it does nothing.
+		Do nothing, as an activation module doesn't have `params`.
 		"""
 		pass
 
@@ -1166,7 +734,7 @@
 			nInputs : int
 				The `inputs` size.
 		"""
-		Activation.__init__(self, nOutputs, nInputs=None)
+		super(Tanh, self).__init__(nOutputs, nInputs=None)
 
 	def prepareOutputs(self):
 		"""
@@ -1191,7 +759,7 @@
 			nInputs : int
 				The `inputs` size.
 		"""
-		Activation.__init__(self, nOutputs, nInputs)
+		super(Sigmoid, self).__init__(nOutputs, nInputs)
 
 	def prepareOutputs(self):
 		"""
@@ -1217,370 +785,10 @@
 			nInputs : int
 				The `inputs` size.
 		"""
-		Activation.__init__(self, nOutputs, nInputs)
+		super(Softmax, self).__init__(nOutputs, nInputs)
 
 	def prepareOutputs(self):
 		"""
 		Computes the softmax function :math:`\mathbf{\hat{y}} = [exp(x_i)/\sum_{i=1}^n exp(x_i)]_{i=1}^n`
 		"""
 		self.outputs = T.nnet.softmax(self.inputs)
-=======
-    """
-    A `Linear` module computes its `outputs` as a linear transformation of its `inputs`.
-    It has two `params` : :math:`W \in \mathcal{M}_{n_out \\times n_in}(\mathbb{R})`
-    and :math:`b \in \mathbb{R}^{n_{out}}`.
-
-    The `outputs` expression can be written as follows :
-    :math:`\mathbf{\hat{y}} = W\\times \mathbf{x} + b`
-    """
-
-    def __init__(self, nOutputs, nInputs=None, W_init=None, b_init=None):
-        """
-        Constructs a new `Linear` module.
-
-        :Parameters:
-            nOutputs : int
-                The `outputs` size.
-            nInputs : int
-                The `inputs` size.
-            W_init : :numpy:`ndarray`
-                The initialization matrix for W.
-            b_init : :numpy:`ndarray`
-                The initialization vector for b.
-        """
-
-        super(Linear, self).__init__(nOutputs, nInputs)
-
-        self.W_init = W_init
-        """
-        :ivar: The initialization matrix for `W`.
-        :type: :numpy:`ndarray`
-        """
-
-        self.b_init = b_init
-        """
-        :ivar: The initialization vector for `b`.
-        :type: :numpy:`ndarray`
-        """
-
-        self.W = None
-        """
-        :ivar: The symbolic linear transformation matrix.
-        :type: :theano:`TensorVariable`
-        """
-
-        self.b = None
-        """
-        :ivar: The symbolic offset vector.
-        :type: :theano:`TensorVariable`
-        """
-
-    def prepareParams(self, W=None, b=None):
-        """
-        Initializes the `W` and `b` `params` of the `Linear` module.
-
-        :Parameters:
-            W : :theano:`TensorVariable`
-                If provided, the `Linear` module will use W as a shared parameter from another module.
-            b : :theano:`TensorVariable`
-                If provided, the `Linear` module will use b as a shared parameter from another module.
-
-        :attention: `W_init` and `b_init` values will be ignored if existing W and b are passed, since they have already been initialized in another module.
-        """
-
-        if W:
-            self.W = W
-        else:
-            if (self.W_init == None):
-                ext = np.sqrt(6./(self.nInputs + self.nOutputs))
-                self.W_init = np.asarray(np.random.uniform(low=-ext,
-                                high=ext, size=(self.nInputs, self.nOutputs)),
-                                dtype=theano.config.floatX)
-            self.W = theano.shared(value=self.W_init, name='W', borrow=True)
-
-        if b:
-            self.b = b
-        else:
-            if (self.b_init == None):
-                self.b_init = np.zeros((self.nOutputs,), dtype=theano.config.floatX)
-            self.b = theano.shared(value=self.b_init, name='b', borrow=True)
-
-        self.params = [self.W, self.b]
-
-    def prepareOutput(self):
-        """
-        Computes the linear relation :math:`\mathbf{\hat{y}} = W\\times \mathbf{x} + b`
-        """
-        self.outputs = T.dot(self.inputs, self.W) + self.b
-
-
-class Container(Module):
-    """
-    A `Container` module computes its `outputs` thanks to
-    other modules, i.e. it includes several submodules.
-    The way these submodules are organized depends on the
-    implementation.
-
-    :attention: This is an abstract class, it must be derived to be used.
-    """
-
-    def __init__(self, mods=[], nInputs=None):
-        """
-        Constructs a new `Container` module.
-
-        :Parameters:
-            mods : list
-                A list of submodules to add to the container.
-            nInputs : int
-                The `inputs` size.
-        """
-        super(Container, self).__init__(None, nInputs)
-
-        self.modules=[]
-        """
-        :ivar: The list of submodules
-        :type: list
-        """
-        if mods:
-            map(self.add, mods)
-
-    def add(self, module):
-        """
-        Adds a module to the `Container`.
-
-        :Parameters:
-            module : `Module`
-                The submodule to add.
-        """
-        self.modules.append(module)
-
-
-class Sequential(Container):
-    """
-    A `Sequential` module computes its `outputs` sequentially,
-    i.e. each `outputs` of its submodules is linked to the `inputs`
-    of the following module. The number of submodules in the sequence
-    can be chosen arbitrarily, but the `inputs` and `outputs` sizes
-    must be the same throughout the sequence.
-
-    .. image:: ../images/sequential.png
-
-    """
-    def __init__(self, mods=[], nInputs=None):
-        """
-        Constructs a new `Sequential` container.
-
-        :Parameters:
-            mods : list
-                A list of submodules to add to the sequence. They will be linked in the same order as provided.
-            nInputs : int
-                The `inputs` size of the sequence (and of all the submodules).
-        """
-        super(Sequential, self).__init__(mods, nInputs)
-
-    def prepareGeometry(self):
-        """
-        Sets the same `inputs` and `outputs` size for all submodules,
-        and prepare their internal geometry.
-        """
-
-        if(self.modules):
-            # Le conteneur séquentiel a pour sortie le dernier module
-            self.nOutputs = self.modules[-1].nOutputs
-            # Le premier module a pour entrée celle du conteneur séquentiel
-            first = self.modules[0]
-            first.nInputs = self.nInputs
-            first.prepareGeometry()
-            for base, new in zip(self.modules, self.modules[1:]):
-                new.nInputs = base.nOutputs
-                new.prepareGeometry()
-
-    def prepareParams(self):
-        """
-        Initializes the `params` of the submodules. The `Sequential` module `params` will include the `params` of its submodules .
-        """
-
-        if(self.modules):
-            for mod in self.modules:
-                mod.prepareParams()
-                self.params.extend(mod.params)
-
-    def prepareOutput(self):
-        """
-        Computes sequentially the symbolic `outputs` of the module.
-        """
-        if(self.modules):
-            first = self.modules[0]
-            first.inputs = self.inputs
-            first.prepareOutput()
-            first.prepared = True
-            for base, new in zip(self.modules, self.modules[1:]):
-                new.linkModule(base)
-                new.prepareOutput()
-                new.prepared = True
-            self.outputs = self.modules[-1].outputs
-
-
-class Concat(Container):
-    """
-    A `Concat` module computes its `outputs` in parallel,
-    i.e. it subdivides its `inputs` in :math:`n \in \mathbb{N}`
-    parts of fixed sizes. The sum of the submodules `inputs`
-    sizes must equal the total `inputs` size of the `Concat`.
-
-    .. image:: ../images/concat.png
-
-    """
-    def __init__(self, mods=[], nInputs=None):
-        """
-        Constructs a new `Concat` container.
-
-        :Parameters:
-            mods : list
-                A list of submodules to add to the concat. Each one will receive a part of the `inputs`.
-            nInputs : int
-                The `inputs` size of the concat.
-        """
-        super(Concat, self).__init__(mods, nInputs)
-
-    def prepareGeometry(self):
-        """
-        Sets the `outputs` size for the `Concat`, and prepare the submodules internal geometry.
-        """
-        if(self.modules):
-            # Le conteneur de concaténation concaténe les sorties de ses modules
-            self.nOutputs = reduce(lambda x,y: x+y.nOutputs, self.modules, 0)
-            # On vérifie que le partitionnement des entrées est correct
-            nInputs = reduce(lambda x,y: x+y.nInputs, self.modules, 0)
-            if (nInputs != self.nInputs):
-                raise Exception("The total inputs sizes of the sub-modules is wrong.")
-
-            map(lambda x:x.prepareGeometry(), self.modules)
-
-    def prepareParams(self):
-        """
-        Initializes the `params` of the submodules. The `Sequential` module `params` will include the `params` of its submodules .
-        """
-        if(self.modules):
-            for mod in self.modules:
-                mod.prepareParams()
-                self.params.extend(mod.params)
-
-    def prepareOutput(self):
-        """
-        Computes the symbolic `outputs` of all the submodules, and concatenate them to get the complete `outputs`.
-        """
-
-        if(self.modules):
-            temp = 0
-            for mod in self.modules:
-                mod.linkInputs(self.inputs[:,temp:temp+mod.nInputs], mod.nInputs)
-                temp += mod.nInputs
-                mod.prepareOutput()
-                mod.prepared = True
-            self.outputs = T.concatenate(map(lambda x: x.outputs, self.modules), axis=1)
-
-
-class Activation(Standalone):
-    """
-    An `Activation` module computes its `outputs` without any parameter, but with a function
-    :math:`f \,:\, \mathbb{R}^n -> \mathbb{R}^n` applied to its `inputs` vector.
-    This function is generally non-linear, because its purpose is to provide non-linearity
-    to the neural network.
-    """
-
-    def __init__(self, nOutputs, nInputs=None):
-        """
-        Constructs a new `Activation` module.
-
-        :Parameters:
-            nOutputs : int
-                The `outputs` size.
-            nInputs : int
-                The `inputs` size.
-        """
-
-        super(Activation, self).__init__(nOutputs, nInputs)
-
-    def prepareParams(self):
-        """
-        Do nothing, as an activation module doesn't have `params`.
-        """
-        pass
-
-class Tanh(Activation):
-    """
-    A `Tanh` activation module computes its `outputs` with the
-    non-linear element-wise hyperbolic tangent function, that can be defined as
-    :math:`tanh(\mathbf{x}) = [\dfrac{exp(x_i)-exp(-x_i)}{exp(x_i)+exp(-x_i)}]_{i=1}^n`,
-    with :math:`\mathbf{x} = [x_1, x_2, \dots, x_n] \in \mathbb{R}^n`.
-    """
-    def __init__(self, nOutputs, nInputs=None):
-        """
-        Constructs a new `Tanh` activation module.
-
-        :Parameters:
-            nOutputs : int
-                The `outputs` size.
-            nInputs : int
-                The `inputs` size.
-        """
-        super(Tanh, self).__init__(nOutputs, nInputs=None)
-
-    def prepareOutput(self):
-        """
-        Computes the tanh function :math:`\mathbf{\hat{y}} = = [\dfrac{exp(x_i)-exp(-x_i)}{exp(x_i)+exp(-x_i)}]_{i=1}^n`
-        """
-        self.outputs = T.tanh(self.inputs)
-
-class Sigmoid(Activation):
-    """
-    A `Sigmoid` activation module computes its `outputs` with the
-    non-linear element-wise sigmoid function, that can be defined as
-    :math:`\sigma(\mathbf{x}) = (1+tanh(\mathbf{x}/2))/2 = [1/(1+exp(-x_i))]_{i=1}^n`,
-    with :math:`\mathbf{x} = [x_1, x_2, \dots, x_n] \in \mathbb{R}^n`.
-    """
-    def __init__(self, nOutputs, nInputs=None):
-        """
-        Constructs a new `Sigmoid` activation module.
-
-        :Parameters:
-            nOutputs : int
-                The `outputs` size.
-            nInputs : int
-                The `inputs` size.
-        """
-        super(Sigmoid, self).__init__(nOutputs, nInputs)
-
-    def prepareOutput(self):
-        """
-        Computes the sigmoid function :math:`\mathbf{\hat{y}} = [1/(1+exp(-x_i))]_{i=1}^n`
-        """
-        self.outputs = T.nnet.sigmoid(self.inputs)
-
-class Softmax(Activation):
-    """
-    A `Softmax` activation module computes its `outputs` with the
-    non-linear softmax function, that can be defined as
-    :math:`softmax(\mathbf{x}) = [exp(x_i)/\sum_{i=1}^n exp(x_i)]_{i=1}^n`,
-    with :math:`\mathbf{x} = [x_1, x_2, \dots, x_n] \in \mathbb{R}^n`.
-    """
-
-    def __init__(self, nOutputs, nInputs=None):
-        """
-        Constructs a new `Softmax` activation module.
-
-        :Parameters:
-            nOutputs : int
-                The `outputs` size.
-            nInputs : int
-                The `inputs` size.
-        """
-        super(Softmax, self).__init__(nOutputs, nInputs)
-
-    def prepareOutput(self):
-        """
-        Computes the softmax function :math:`\mathbf{\hat{y}} = [exp(x_i)/\sum_{i=1}^n exp(x_i)]_{i=1}^n`
-        """
-        self.outputs = T.nnet.softmax(self.inputs)
->>>>>>> df09e1f2
