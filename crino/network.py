--- conflicted
+++ resolved
@@ -44,7 +44,6 @@
 from crino.criterion import CrossEntropy, MeanSquareError
 
 class MultiLayerPerceptron(Sequential):
-<<<<<<< HEAD
 	"""
 	A `MultiLayerPerceptron` (MLP) is one classical form of artificial
 	neural networks, whichs aims at predicting one or more output states
@@ -78,148 +77,217 @@
 		self.add(Linear(nUnits[-1]))
 		self.add(outputActivation(nUnits[-1]))
 
-
-	# def getGeometry(self):
-	# 	if not(self.prepared):
-	# 		raise  ValueError("You can not get geometry on a non-prepared MLP")
-	# 	geometry=[self.nInputs]
-	# 	geometry+=list(map(lambda mod:mod.nOutputs,self.modules))
-	#
-	# 	return geometry
-	#
-	# def getParameters(self):
-	# 	if not(self.prepared):
-	# 		raise  ValueError("You can not get params on a non-prepared MLP")
-	# 	params={}
-	# 	params['geometry']=self.getGeometry()
-	# 	params['weights_biases']=list(map(lambda param:np.array(param.get_value()),self.params))
-	#
-	# 	return params
-	#
-	# def setParameters(self,params):
-	# 	if not(self.prepared):
-	# 		raise  ValueError("You can not set params on a non-prepared MLP")
-	# 	if self.getGeometry()!=params['geometry']:
-	# 		raise  ValueError("Params geometry does not match MLP geometry")
-	#
-	# 	for param,w in zip(self.params,params['weights_biases']):
-	# 		param.set_value(w)
-
-	# def finetune(self, shared_x_train, shared_y_train, batch_size, learning_rate, epochs, growth_factor, growth_threshold, badmove_threshold, verbose):
-	# 	"""
-	# 	Performs the supervised learning step of the `MultiLayerPerceptron`,
-	# 	using a batch-gradient backpropagation algorithm. The `learning_rate`
-	# 	is made adaptative with the `growth_factor` multiplier. If the mean loss
-	# 	is improved during `growth_threshold` successive epochs, then the
-	# 	`learning_rate` is increased. If the mean loss is degraded, the epoche
-	# 	is called a "bad move", and the `learning_rate` is decreased until the
-	# 	mean loss is improved again. If the mean loss cannot be improved within
-	# 	`badmove_threshold` trials, then the last trained parameters are kept
-	# 	even though, and the finetuning goes further.
-	#
-	# 	:Parameters:
-	# 		shared_x_train : :theano:`SharedVariable` from :numpy:`ndarray`
-	# 			The training examples.
-	# 		shared_y_train : :theano:`SharedVariable` from :numpy:`ndarray`
-	# 			The training labels.
-	# 		batch_size : int
-	# 			The number of training examples in each mini-batch.
-	# 		learning_rate : float
-	# 			The rate used to update the parameters with the gradient.
-	# 		epochs : int
-	# 			The number of epochs to run the training algorithm.
-	# 		growth_factor : float
-	# 			The multiplier factor used to increase or decrease the `learning_rate`.
-	# 		growth_threshold : int
-	# 			The number of successive loss-improving epochs after which the `learning_rate` must be updated.
-	# 		badmove_threshold : int
-	# 			The number of successive loss-non-improving gradient descents after which parameters must be updated.
-	# 		verbose : bool
-	# 			If true, information about the training process will be displayed on the standard output.
-	#
-	# 	:return: elapsed time, in datetime.
-	# 	"""
-	#
-	#
-	# 	# Compilation d'une fonction theano pour l'apprentissage du modèle
-	# 	train = self.trainFunction(batch_size, learning_rate, True, shared_x_train, shared_y_train)
-	# 	hold=self.holdFunction()
-	# 	restore=self.restoreFunction()
-	# 	trainCriterionFunction=self.criterionFunction(downcast=True, shared_x_data=shared_x_train, shared_y_data=shared_y_train)
-	#
-	# 	n_train_batches = shared_x_train.get_value().shape[0]/batch_size
-	# 	finetune_start_time = DT.datetime.now()
-	# 	mean_loss = trainCriterionFunction()
-	# 	good_epochs = 0
-	# 	self.finetune_full_history=[(-1,learning_rate,mean_loss)]
-	# 	self.finetune_history=[mean_loss]
-	#			warnings.warn("Unknown training parameters: %s." % (unknown))
-
-	# 	self.initEpochHook(locals())
-	# 	for epoch in xrange(epochs):
-	# 		epoch_start_time=DT.datetime.now()
-	# 		loss_by_batch = []
-	# 		hold()
-	# 		if(verbose):
-	# 			print "",
-	#
-	# 		self.initBadmoveHook(locals())
-	# 		for badmoves in xrange(badmove_threshold):
-	#
-	# 			self.initBatchHook(locals())
-	# 			for lbatch_index in xrange(n_train_batches):
-	# 				loss = train(lbatch_index)
-	# 				loss_by_batch.append(loss)
-	# 				if(verbose):
-	# 					print "\r  | |_Batch %d/%d, loss : %f" % (lbatch_index+1, n_train_batches, loss),
-	# 					sys.stdout.flush()
-	# 				if self.checkBatchHook(locals()):
-	# 					break
-	#
-	# 			new_mean_loss = np.mean(loss_by_batch)
-	# 			self.finetune_full_history.append((epoch,learning_rate,new_mean_loss))
-	#
-	# 			if self.checkBadmoveHook(locals()):
-	# 				break
-	#
-	# 			if  new_mean_loss < mean_loss:
-	# 				good_epochs += 1
-	# 				break
-	#
-	# 			if badmoves+1<badmove_threshold:
-	# 				if(verbose):
-	# 					print "\r# Bad move %f < %f; Learning rate : %f --> %f" % (mean_loss, new_mean_loss, learning_rate, learning_rate/growth_factor)
-	# 				restore()
-	# 				learning_rate = learning_rate/growth_factor
-	# 				train = self.trainFunction(
-	# 					batch_size, learning_rate,True,
-	# 					shared_x_train, shared_y_train)
-	# 			else:
-	# 				if(verbose):
-	# 					print("\r# Break Epoch on bad move threshold")
-	#
-	# 			good_epochs = 0
-	#
-	#
-	# 		mean_loss = new_mean_loss
-	# 		self.finetune_history.append(mean_loss)
-	#
-	# 		if(good_epochs >= growth_threshold):
-	# 			good_epochs = 0
-	# 			if(verbose):
-	# 				print "\r# Fast Track; Learning rate : %f > %f" % (learning_rate, learning_rate*growth_factor)
-	# 			learning_rate = learning_rate*growth_factor
-	# 			train = self.trainFunction(
-	# 				batch_size, learning_rate, True,
-	# 				shared_x_train, shared_y_train)
-	#
-	# 		if(verbose):
-	# 			print "\r  |_Epoch %d/%d, mean loss : %f, duration (s) : %s" % (epoch+1, epochs, new_mean_loss,(DT.datetime.now()-epoch_start_time).total_seconds())
-	#
-	# 		if self.checkEpochHook(locals()):
-	# 			break
-	#
-	# 	return (DT.datetime.now()-finetune_start_time)
+	def getGeometry(self):
+		if not(self.prepared):
+			raise  ValueError("You can not get geometry on a non-prepared MLP")
+		geometry=[self.nInputs]
+		geometry+=list(map(lambda mod:mod.nOutputs,self.modules))
+
+		return geometry
+
+	def getParameters(self):
+		if not(self.prepared):
+			raise  ValueError("You can not get params on a non-prepared MLP")
+		params={}
+		params['geometry']=self.getGeometry()
+		params['weights_biases']=list(map(lambda param:np.array(param.get_value()),self.params))
+
+		return params
+
+	def setParameters(self,params):
+		if not(self.prepared):
+			raise  ValueError("You can not set params on a non-prepared MLP")
+		if self.getGeometry()!=params['geometry']:
+			raise  ValueError("Params geometry does not match MLP geometry")
+
+		for param,w in zip(self.params,params['weights_biases']):
+			param.set_value(w)
+
+	def initEpochHook(self,finetune_vars):
+		pass
+
+	def checkEpochHook(self,finetune_vars):
+		return False
+
+	def initBadmoveHook(self,finetune_vars):
+		pass
+
+	def checkBadmoveHook(self,finetune_vars):
+		return False
+
+	def initBatchHook(self,finetune_vars):
+		pass
+
+	def checkBatchHook(self,finetune_vars):
+		return False
+
+	def checkLearningParameters(self,param_dict):
+		known={}
+		unknown={}
+		known_keys=["batch_size","learning_rate", "epochs", "growth_factor", "growth_threshold","badmove_threshold","verbose"]
+		for (key, value) in param_dict.items():
+			if key in known_keys:
+				known[key]=value
+			else:
+				unknown[key]=value
+		return (known,unknown)
+
+	def defaultLearningParameters(self,param_dict):
+		ret=dict(param_dict)
+		default_values={'batch_size':1, 'learning_rate':1.0, 'epochs':100, 'growth_factor':1.25, 'growth_threshold':5, 'badmove_threshold':10, 'verbose':True}
+		for key in default_values.keys():
+			if not(param_dict.has_key(key)):
+				ret[key]=default_values[key]
+		return ret
+
+	def finetune(self, shared_x_train, shared_y_train, batch_size, learning_rate, epochs, growth_factor, growth_threshold, badmove_threshold, verbose):
+		"""
+		Performs the supervised learning step of the `MultiLayerPerceptron`,
+		using a batch-gradient backpropagation algorithm. The `learning_rate`
+		is made adaptative with the `growth_factor` multiplier. If the mean loss
+		is improved during `growth_threshold` successive epochs, then the
+		`learning_rate` is increased. If the mean loss is degraded, the epoche
+		is called a "bad move", and the `learning_rate` is decreased until the
+		mean loss is improved again. If the mean loss cannot be improved within
+		`badmove_threshold` trials, then the last trained parameters are kept
+		even though, and the finetuning goes further.
+
+		:Parameters:
+			shared_x_train : :theano:`SharedVariable` from :numpy:`ndarray`
+				The training examples.
+			shared_y_train : :theano:`SharedVariable` from :numpy:`ndarray`
+				The training labels.
+			batch_size : int
+				The number of training examples in each mini-batch.
+			learning_rate : float
+				The rate used to update the parameters with the gradient.
+			epochs : int
+				The number of epochs to run the training algorithm.
+			growth_factor : float
+				The multiplier factor used to increase or decrease the `learning_rate`.
+			growth_threshold : int
+				The number of successive loss-improving epochs after which the `learning_rate` must be updated.
+			badmove_threshold : int
+				The number of successive loss-non-improving gradient descents after which parameters must be updated.
+			verbose : bool
+				If true, information about the training process will be displayed on the standard output.
+
+		:return: elapsed time, in datetime.
+		"""
+
+
+		# Compilation d'une fonction theano pour l'apprentissage du modèle
+		train = self.trainFunction(batch_size, learning_rate, True, shared_x_train, shared_y_train)
+		hold=self.holdFunction()
+		restore=self.restoreFunction()
+		trainCriterionFunction=self.criterionFunction(downcast=True, shared_x_data=shared_x_train, shared_y_data=shared_y_train)
+
+		n_train_batches = shared_x_train.get_value().shape[0]/batch_size
+		finetune_start_time = DT.datetime.now()
+		mean_loss = trainCriterionFunction()
+		good_epochs = 0
+		self.finetune_full_history=[(-1,learning_rate,mean_loss)]
+		self.finetune_history=[mean_loss]
+
+		self.initEpochHook(locals())
+		for epoch in xrange(epochs):
+			epoch_start_time=DT.datetime.now()
+			loss_by_batch = []
+			hold()
+			if(verbose):
+				print "",
+
+			self.initBadmoveHook(locals())
+			for badmoves in xrange(badmove_threshold):
+
+				self.initBatchHook(locals())
+				for lbatch_index in xrange(n_train_batches):
+					loss = train(lbatch_index)
+					loss_by_batch.append(loss)
+					if(verbose):
+						print "\r  | |_Batch %d/%d, loss : %f" % (lbatch_index+1, n_train_batches, loss),
+						sys.stdout.flush()
+					if self.checkBatchHook(locals()):
+						break
+
+				new_mean_loss = np.mean(loss_by_batch)
+				self.finetune_full_history.append((epoch,learning_rate,new_mean_loss))
+
+				if self.checkBadmoveHook(locals()):
+					break
+
+				if  new_mean_loss < mean_loss:
+					good_epochs += 1
+					break
+
+				if badmoves+1<badmove_threshold:
+					if(verbose):
+						print "\r# Bad move %f < %f; Learning rate : %f --> %f" % (mean_loss, new_mean_loss, learning_rate, learning_rate/growth_factor)
+					restore()
+					learning_rate = learning_rate/growth_factor
+					train = self.trainFunction(
+						batch_size, learning_rate,True,
+						shared_x_train, shared_y_train)
+				else:
+					if(verbose):
+						print("\r# Break Epoch on bad move threshold")
+
+				good_epochs = 0
+
+
+			mean_loss = new_mean_loss
+			self.finetune_history.append(mean_loss)
+
+			if(good_epochs >= growth_threshold):
+				good_epochs = 0
+				if(verbose):
+					print "\r# Fast Track; Learning rate : %f > %f" % (learning_rate, learning_rate*growth_factor)
+				learning_rate = learning_rate*growth_factor
+				train = self.trainFunction(
+					batch_size, learning_rate, True,
+					shared_x_train, shared_y_train)
+
+			if(verbose):
+				print "\r  |_Epoch %d/%d, mean loss : %f, duration (s) : %s" % (epoch+1, epochs, new_mean_loss,(DT.datetime.now()-epoch_start_time).total_seconds())
+
+			if self.checkEpochHook(locals()):
+				break
+
+		return (DT.datetime.now()-finetune_start_time)
+
+	def train(self, x_train, y_train, **params):
+		"""
+		Performs the supervised learning step of the `MultiLayerPerceptron`.
+		This function explicitly calls `finetune`, but displays a bit more information.
+
+		:Parameters:
+			x_train : :numpy:`ndarray`
+				The training examples.
+			y_train : :numpy:`ndarray`
+				The training labels.
+			params : dict
+				The learning parameters, encoded in a dictionary, that are used
+				in the `finetune` method.
+
+				Possible keys: batch_size, learning_rate, epochs, growth_factor,
+				growth_threshold, badmove_threshold, verbose.
+
+		:return: elapsed time, in datetime.
+		:see: `finetune`
+		"""
+		(learning_params,unknown)=self.checkLearningParameters(params)
+		if len(unknown)>0:
+			print("Waring unknown training parameters %s"%(unknown,))
+
+		learning_params=self.defaultLearningParameters(learning_params)
+
+		print "-- Beginning of fine-tuning (%d epochs) --" % (learning_params['epochs'])
+		shared_x_train=theano.shared(x_train)
+		shared_y_train=theano.shared(y_train)
+		delta = self.finetune(shared_x_train, shared_y_train, **learning_params)
+		print "-- End of fine-tuning (lasted %s) --" % (delta)
+		return delta
+
 
 class AutoEncoder(MultiLayerPerceptron):
 	"""
@@ -251,7 +319,12 @@
 				The type of activation for the backprojection layer.
 		:attention: `outputActivation` parameter is not an instance but a class.
 		"""
-		super(AutoEncoder, self).__init__(nUnits=[nVisibles, nHidden, nVisibles], outputActivation=outputActivation)
+		super(AutoEncoder, self).__init__([nVisibles, nHidden, nVisibles], outputActivation)
+		self.nHidden = nHidden
+#		self.add(Linear(nHidden, nVisibles))
+#		self.add(Tanh(nHidden))
+#		self.add(Linear(nVisibles, nHidden))
+#		self.add(outputActivation(nVisibles))
 
 	def prepareParams(self):
 		if(self.modules):
@@ -274,6 +347,12 @@
 		return self.modules[1].forward(linear)
 
 class OutputAutoEncoder(AutoEncoder):
+	"""
+	Construct an output auto encoder from its parent.
+	"""
+	def __init__(self, *args, **kwargs):
+		super(OutputAutoEncoder, self).__init__(*args, **kwargs)
+
 	def prepareParams(self):
 		if(self.modules):
 			self.modules[2].prepareParams()
@@ -290,7 +369,7 @@
 
 	:see: `MultiLayerPerceptron`, http://www.deeplearning.net/tutorial/SdA.html
 	"""
-	def __init__(self, nUnits, outputActivation=Sigmoid, nInputLayers=0, nOutputLayers=0, inputAutoEncoderClass=AutoEncoder,outputAutoEncoderClass=OutputAutoEncoder):
+	def __init__(self, nUnits, outputActivation=Sigmoid, nInputLayers=0, nOutputLayers=0, InputAutoEncoderClass=AutoEncoder,OutputAutoEncoderClass=OutputAutoEncoder):
 		"""
 		Constructs a new `DeepNeuralNetwork`.
 
@@ -303,14 +382,14 @@
 				Number of layers starting from input to be stacked with AE
 			nOutputLayers : int
 				Number of layers starting from output to be stacked with AE
-			inputAutoEncoderClass : AutoEncoder sub class
+			InputAutoEncoderClass : AutoEncoder sub class
 				Class to be used for Input Auto Encoders
-			outputAutoEncoderClass : OutputAutoEncoder sub class
+			OutputAutoEncoderClass : OutputAutoEncoder sub class
 				Class to be used for Output Auto Encoders
 
 		:attention: `outputActivation` parameter is not an instance but a class.
 		"""
-		MultiLayerPerceptron.__init__(self, nUnits, outputActivation)
+		super(PretrainedMLP, self).__init__(nUnits, outputActivation)
 
 		nLayers=len(nUnits)-1;
 		nLinkLayers=nLayers-nInputLayers-nOutputLayers;
@@ -331,7 +410,7 @@
 
 		if len(self.nUnitsInput)>0:
 			for nVisibles,nHidden in zip([self.inputRepresentationSize]+self.nUnitsInput[:-1], self.nUnitsInput):
-				ae = inputAutoEncoderClass(nVisibles, nHidden)
+				ae = InputAutoEncoderClass(nVisibles, nHidden)
 				ae.setInputs(x,nVisibles)
 				ae.prepare()
 				ae.criterion = CrossEntropy(ae.outputs, y)
@@ -342,7 +421,7 @@
 
 		if len(self.nUnitsOutput)>0:
 			for nHidden,nVisibles in zip(self.nUnitsOutput, self.nUnitsOutput[1:]+[self.outputRepresentationSize]):
-				ae = outputAutoEncoderClass(nVisibles, nHidden)
+				ae = OutputAutoEncoderClass(nVisibles, nHidden)
 				ae.setInputs(x,nVisibles)
 				ae.prepare()
 				ae.criterion = CrossEntropy(ae.outputs, y)
@@ -594,7 +673,7 @@
 				The type of activation for the output layer.
 		:attention: `outputActivation` parameter is not an instance but a class.
 		"""
-		PretrainedMLP.__init__(self, nUnitsInput+nUnitsOutput, outputActivation=outputActivation, nInputLayers=len(nUnitsInput)-1)
+		super(DeepNeuralNetwork, self).__init__(nUnitsInput+nUnitsOutput, outputActivation=outputActivation, nInputLayers=len(nUnitsInput)-1)
 
 class InputOutputDeepArchitecture(PretrainedMLP):
 	"""
@@ -627,669 +706,4 @@
 				The type of activation for the output layer.
 		:attention: `outputActivation` parameter is not an instance but a class.
 		"""
-		PretrainedMLP.__init__(self, nUnitsInput+nUnitsOutput, outputActivation=outputActivation, nInputLayers=len(nUnitsInput)-1, nOutputLayers=len(nUnitsOutput)-1)
-=======
-    """
-    A `MultiLayerPerceptron` (MLP) is one classical form of artificial
-    neural networks, whichs aims at predicting one or more output states
-    given some particular inputs. A MLP is a `Sequential` module, made of
-    a succession of `Linear` modules and non-linear `Activation` modules.
-    This tends to make the MLP able to learn non-linear decision functions.
-
-    A MLP must be trained with a supervised learning algorithm in order
-    to work. The gradient backpropagation is by far the most used algorithm
-    used to train MLPs.
-    """
-    def __init__(self, nUnits, outputActivation=Sigmoid):
-        """
-        Constructs a new `MultiLayerPerceptron` network.
-
-        :Parameters:
-            nUnits : int list
-                The sizes of the (input, hidden and output) representations.
-            outputActivation : class derived from `Activation`
-                The type of activation for the output layer.
-        :attention: `outputActivation` parameter is not an instance but a class.
-        """
-        super(MultiLayerPerceptron, self).__init__(nInputs=nUnits[0])
-        self.nUnits = nUnits
-
-        # In and hidden layers
-        for nOutputs in nUnits[1:-1]:
-            self.add(Linear(nOutputs))
-            self.add(Tanh(nOutputs))
-        # Output layer
-        self.add(Linear(nUnits[-1]))
-        self.add(outputActivation(nUnits[-1]))
-
-    def getGeometry(self):
-        if not(self.prepared):
-            raise  ValueError("You can not get geometry on a non-prepared MLP")
-        geometry=[self.nInputs]
-        geometry+=list(map(lambda mod:mod.nOutputs,self.modules))
-
-        return geometry
-
-    def getParameters(self):
-        if not(self.prepared):
-            raise  ValueError("You can not get params on a non-prepared MLP")
-        params={}
-        params['geometry']=self.getGeometry()
-        params['weights_biases']=list(map(lambda param:np.array(param.get_value()),self.params))
-
-        return params
-
-    def setParameters(self,params):
-        if not(self.prepared):
-            raise  ValueError("You can not set params on a non-prepared MLP")
-        if self.getGeometry()!=params['geometry']:
-            raise  ValueError("Params geometry does not match MLP geometry")
-
-        for param,w in zip(self.params,params['weights_biases']):
-            param.set_value(w)
-
-    def initEpochHook(self,finetune_vars):
-        pass
-
-    def checkEpochHook(self,finetune_vars):
-        return False
-
-    def initBadmoveHook(self,finetune_vars):
-        pass
-
-    def checkBadmoveHook(self,finetune_vars):
-        return False
-
-    def initBatchHook(self,finetune_vars):
-        pass
-
-    def checkBatchHook(self,finetune_vars):
-        return False
-
-    def checkLearningParameters(self,param_dict):
-        known={}
-        unknown={}
-        known_keys=["batch_size","learning_rate", "epochs", "growth_factor", "growth_threshold","badmove_threshold","verbose"]
-        for (key, value) in param_dict.items():
-            if key in known_keys:
-                known[key]=value
-            else:
-                unknown[key]=value
-        return (known,unknown)
-
-    def defaultLearningParameters(self,param_dict):
-        ret=dict(param_dict)
-        default_values={'batch_size':1, 'learning_rate':1.0, 'epochs':100, 'growth_factor':1.25, 'growth_threshold':5, 'badmove_threshold':10, 'verbose':True}
-        for key in default_values.keys():
-            if not(param_dict.has_key(key)):
-                ret[key]=default_values[key]
-        return ret
-
-    def finetune(self, shared_x_train, shared_y_train, batch_size, learning_rate, epochs, growth_factor, growth_threshold, badmove_threshold, verbose):
-        """
-        Performs the supervised learning step of the `MultiLayerPerceptron`,
-        using a batch-gradient backpropagation algorithm. The `learning_rate`
-        is made adaptative with the `growth_factor` multiplier. If the mean loss
-        is improved during `growth_threshold` successive epochs, then the
-        `learning_rate` is increased. If the mean loss is degraded, the epoche
-        is called a "bad move", and the `learning_rate` is decreased until the
-        mean loss is improved again. If the mean loss cannot be improved within
-        `badmove_threshold` trials, then the last trained parameters are kept
-        even though, and the finetuning goes further.
-
-        :Parameters:
-            shared_x_train : :theano:`SharedVariable` from :numpy:`ndarray`
-                The training examples.
-            shared_y_train : :theano:`SharedVariable` from :numpy:`ndarray`
-                The training labels.
-            batch_size : int
-                The number of training examples in each mini-batch.
-            learning_rate : float
-                The rate used to update the parameters with the gradient.
-            epochs : int
-                The number of epochs to run the training algorithm.
-            growth_factor : float
-                The multiplier factor used to increase or decrease the `learning_rate`.
-            growth_threshold : int
-                The number of successive loss-improving epochs after which the `learning_rate` must be updated.
-            badmove_threshold : int
-                The number of successive loss-non-improving gradient descents after which parameters must be updated.
-            verbose : bool
-                If true, information about the training process will be displayed on the standard output.
-
-        :return: elapsed time, in datetime.
-        """
-
-
-        # Compilation d'une fonction theano pour l'apprentissage du modèle
-        train = self.trainFunction(batch_size, learning_rate, True, shared_x_train, shared_y_train)
-        hold=self.holdFunction()
-        restore=self.restoreFunction()
-        trainCriterionFunction=self.criterionFunction(downcast=True, shared_x_data=shared_x_train, shared_y_data=shared_y_train)
-
-        n_train_batches = shared_x_train.get_value().shape[0]/batch_size
-        finetune_start_time = DT.datetime.now()
-        mean_loss = trainCriterionFunction()
-        good_epochs = 0
-        self.finetune_full_history=[(-1,learning_rate,mean_loss)]
-        self.finetune_history=[mean_loss]
-
-        self.initEpochHook(locals())
-        for epoch in xrange(epochs):
-            epoch_start_time=DT.datetime.now()
-            loss_by_batch = []
-            hold()
-            if(verbose):
-                print "",
-
-            self.initBadmoveHook(locals())
-            for badmoves in xrange(badmove_threshold):
-
-                self.initBatchHook(locals())
-                for lbatch_index in xrange(n_train_batches):
-                    loss = train(lbatch_index)
-                    loss_by_batch.append(loss)
-                    if(verbose):
-                        print "\r  | |_Batch %d/%d, loss : %f" % (lbatch_index+1, n_train_batches, loss),
-                        sys.stdout.flush()
-                    if self.checkBatchHook(locals()):
-                        break
-
-                new_mean_loss = np.mean(loss_by_batch)
-                self.finetune_full_history.append((epoch,learning_rate,new_mean_loss))
-
-                if self.checkBadmoveHook(locals()):
-                    break
-
-                if  new_mean_loss < mean_loss:
-                    good_epochs += 1
-                    break
-
-                if badmoves+1<badmove_threshold:
-                    if(verbose):
-                        print "\r# Bad move %f < %f; Learning rate : %f --> %f" % (mean_loss, new_mean_loss, learning_rate, learning_rate/growth_factor)
-                    restore()
-                    learning_rate = learning_rate/growth_factor
-                    train = self.trainFunction(
-                        batch_size, learning_rate,True,
-                        shared_x_train, shared_y_train)
-                else:
-                    if(verbose):
-                        print("\r# Break Epoch on bad move threshold")
-
-                good_epochs = 0
-
-
-            mean_loss = new_mean_loss
-            self.finetune_history.append(mean_loss)
-
-            if(good_epochs >= growth_threshold):
-                good_epochs = 0
-                if(verbose):
-                    print "\r# Fast Track; Learning rate : %f > %f" % (learning_rate, learning_rate*growth_factor)
-                learning_rate = learning_rate*growth_factor
-                train = self.trainFunction(
-                    batch_size, learning_rate, True,
-                    shared_x_train, shared_y_train)
-
-            if(verbose):
-                print "\r  |_Epoch %d/%d, mean loss : %f, duration (s) : %s" % (epoch+1, epochs, new_mean_loss,(DT.datetime.now()-epoch_start_time).total_seconds())
-
-            if self.checkEpochHook(locals()):
-                break
-
-        return (DT.datetime.now()-finetune_start_time)
-
-    def train(self, x_train, y_train, **params):
-        """
-        Performs the supervised learning step of the `MultiLayerPerceptron`.
-        This function explicitly calls `finetune`, but displays a bit more information.
-
-        :Parameters:
-            x_train : :numpy:`ndarray`
-                The training examples.
-            y_train : :numpy:`ndarray`
-                The training labels.
-            params : dict
-                The learning parameters, encoded in a dictionary, that are used
-                in the `finetune` method.
-
-                Possible keys: batch_size, learning_rate, epochs, growth_factor,
-                growth_threshold, badmove_threshold, verbose.
-
-        :return: elapsed time, in datetime.
-        :see: `finetune`
-        """
-        (learning_params,unknown)=self.checkLearningParameters(params)
-        if len(unknown)>0:
-            print("Waring unknown training parameters %s"%(unknown,))
-
-        learning_params=self.defaultLearningParameters(learning_params)
-
-        print "-- Beginning of fine-tuning (%d epochs) --" % (learning_params['epochs'])
-        shared_x_train=theano.shared(x_train)
-        shared_y_train=theano.shared(y_train)
-        delta = self.finetune(shared_x_train, shared_y_train, **learning_params)
-        print "-- End of fine-tuning (lasted %s) --" % (delta)
-        return delta
-
-
-class AutoEncoder(MultiLayerPerceptron):
-    """
-    An `AutoEncoder` is a neural network whichs aims at encoding
-    its inputs in a smaller representation space. It is made of
-    a projection layer and a backprojection layer. The compressed
-    representation (or hidden representation) lies in the projection
-    layer, while the backprojection layer reconstructs the original inputs.
-
-    The weights between those two layers are shared, that means
-    that the backprojection matrix is constrained to be the transpose
-    of the projection matrix. However, the two biases are independant.
-
-    If the data allows it, the `AutoEncoder` is best learned with a `Sigmoid`
-    final activation module in conjunction with a `CrossEntropy` criterion.
-
-    :see: `CrossEntropy`, `Sigmoid`
-    """
-    def __init__(self, nVisibles, nHidden, outputActivation=Sigmoid):
-        """
-        Constructs a new `AutoEncoder` network.
-
-        :Parameters:
-            nVisibles : int
-                The size of the visible representation.
-            nHidden : int
-                The size of the hidden representation.
-            outputActivation : class derived from `Activation`
-                The type of activation for the backprojection layer.
-        :attention: `outputActivation` parameter is not an instance but a class.
-        """
-        super(AutoEncoder, self).__init__([nVisibles, nHidden, nVisibles], outputActivation)
-        self.nHidden = nHidden
-#        self.add(Linear(nHidden, nVisibles))
-#        self.add(Tanh(nHidden))
-#        self.add(Linear(nVisibles, nHidden))
-#        self.add(outputActivation(nVisibles))
-
-    def prepareParams(self):
-        if(self.modules):
-            self.modules[0].prepareParams()
-            self.modules[2].prepareParams(self.modules[0].params[0].T)
-            self.params.extend(self.modules[0].params)
-            self.params.extend([self.modules[2].params[1]])
-
-    def hiddenValues(self, x_input):
-        """
-        Returns the hidden representation for a given input.
-
-        :Parameters:
-            x_input : :numpy:`ndarray`
-                The input on which the hidden representation must be computed.
-
-        :return: the corresponding hidden representation
-        """
-        linear=self.modules[0].forward(x_input)
-        return self.modules[1].forward(linear)
-
-class OutputAutoEncoder(AutoEncoder):
-    """
-    Construct an output auto encoder from its parent.
-    """
-    def __init__(self, *args, **kwargs):
-        super(OutputAutoEncoder, self).__init__(*args, **kwargs)
-
-    def prepareParams(self):
-        if(self.modules):
-            self.modules[2].prepareParams()
-            self.modules[0].prepareParams(self.modules[2].params[0].T)
-            self.params.extend(self.modules[2].params)
-            self.params.extend([self.modules[0].params[1]])
-
-class PretrainedMLP(MultiLayerPerceptron):
-    """
-    A `PretrainedMLP` is a specialization of the MLP, where the
-    layers are pretrained, for input part on the training examples
-    (:math:`\mathbf{x}) or for output part on the training labels
-    (:math:`\mathbf{y}) using a Stacked `AutoEncoder` strategy.
-
-    :see: `MultiLayerPerceptron`, http://www.deeplearning.net/tutorial/SdA.html
-    """
-    def __init__(self, nUnits, outputActivation=Sigmoid, nInputLayers=0, nOutputLayers=0, InputAutoEncoderClass=AutoEncoder,OutputAutoEncoderClass=OutputAutoEncoder):
-        """
-        Constructs a new `DeepNeuralNetwork`.
-
-        :Parameters:
-            nUnits : int list
-                The sizes of the (input, hidden* , output) representations.
-            outputActivation : class derived from `Activation`
-                The type of activation for the output layer.
-            nInputLayers : int
-                Number of layers starting from input to be stacked with AE
-            nOutputLayers : int
-                Number of layers starting from output to be stacked with AE
-            InputAutoEncoderClass : AutoEncoder sub class
-                Class to be used for Input Auto Encoders
-            OutputAutoEncoderClass : OutputAutoEncoder sub class
-                Class to be used for Output Auto Encoders
-
-        :attention: `outputActivation` parameter is not an instance but a class.
-        """
-        super(PretrainedMLP, self).__init__(nUnits, outputActivation)
-
-        nLayers=len(nUnits)-1;
-        nLinkLayers=nLayers-nInputLayers-nOutputLayers;
-
-        self.inputRepresentationSize=nUnits[0]
-        self.nUnitsInput = nUnits[1:nInputLayers+1]
-        self.nUnitsLink= nUnits[nInputLayers+1:nInputLayers+nLinkLayers]
-        self.nUnitsOutput = nUnits[nInputLayers+nLinkLayers:-1]
-        self.outputRepresentationSize=nUnits[-1]
-
-        # Construction des AutoEncoders
-        self.inputAutoEncoders = []
-        self.outputAutoEncoders = []
-        self.linkLayer=[]
-
-        x = T.matrix('x')
-        y = T.matrix('y')
-
-        if len(self.nUnitsInput)>0:
-            for nVisibles,nHidden in zip([self.inputRepresentationSize]+self.nUnitsInput[:-1], self.nUnitsInput):
-                ae = InputAutoEncoderClass(nVisibles, nHidden)
-                ae.linkInputs(x,nVisibles)
-                ae.prepare()
-                ae.criterion = CrossEntropy(ae.outputs, y)
-                self.inputAutoEncoders.append(ae)
-            self.lastInputSize=self.nUnitsInput[-1]
-        else:
-            self.lastInputSize=self.inputRepresentationSize
-
-        if len(self.nUnitsOutput)>0:
-            for nHidden,nVisibles in zip(self.nUnitsOutput, self.nUnitsOutput[1:]+[self.outputRepresentationSize]):
-                ae = OutputAutoEncoderClass(nVisibles, nHidden)
-                ae.linkInputs(x,nVisibles)
-                ae.prepare()
-                ae.criterion = CrossEntropy(ae.outputs, y)
-                self.outputAutoEncoders.append(ae)
-            self.firstOutputSize=self.nUnitsOutput[0]
-            linkLayerLastActivation=Tanh
-        else:
-            self.firstOutputSize=self.outputRepresentationSize
-            linkLayerLastActivation=outputActivation
-
-        self.linkLayer=MultiLayerPerceptron([self.lastInputSize]+self.nUnitsLink+[self.firstOutputSize], linkLayerLastActivation)
-        self.linkLayer.linkInputs(x,self.lastInputSize)
-        self.linkLayer.prepare()
-
-        self.linkInputData=None
-        self.linkOutputData=None
-
-    def prepareParams(self):
-        if(self.modules):
-            if len(self.nUnitsInput)>0:
-                inputParams=list(map(lambda ae:(ae.params[0], ae.params[1]),self.inputAutoEncoders))
-            else:
-                inputParams=[]
-
-            linkParams=list(map(lambda mod:(mod.params[0], mod.params[1]),self.linkLayer.modules[::2]))
-
-            if len(self.nUnitsOutput)>0:
-                outputParams=list(map(lambda ae:(ae.params[0], ae.params[1]),self.outputAutoEncoders))
-            else:
-                outputParams=[]
-
-            for mod,params in zip(self.modules[::2],inputParams+linkParams+outputParams):
-                mod.prepareParams(params[0],params[1])
-                self.params.extend([mod.params[0],mod.params[1]])
-
-
-    def pretrainInputAutoEncoders(self, data, **params):
-        """
-        Performs the unsupervised learning step of the  input autoencoders,
-        using a batch-gradient backpropagation algorithm.
-
-        Classically, in a `DeepNeuralNetwork`, only the input autoencoders are pretrained.
-        The data used for this pretraining step can be the input training dataset
-        used for the supervised learning (see `finetune`), or a subset of this dataset,
-        or else a specially crafted input pretraining dataset.
-
-        Once an `AutoEncoder` is learned, the projection (encoding) layer is kept and used
-        to initialize the network layers. The backprojection (decoding) part is not useful
-        anymore.
-
-        :Parameters:
-            data : :theano:`SharedVariable` from :numpy:`ndarray`
-                The training data (typically example features).
-            params : dict
-                The learning parameters, encoded in a dictionary, that are used
-                in the `finetune` method.
-        """
-        (learning_params,unknown)=self.checkLearningParameters(params)
-        if len(unknown)>0:
-            print("Waring unknown training parameters %s"%(unknown,))
-
-        learning_params=self.defaultLearningParameters(learning_params)
-
-        n_train_batches = data.shape[0]/learning_params['batch_size']
-        shared_inputs= data
-        start_time = DT.datetime.now()
-        for (ae,layer) in zip(self.inputAutoEncoders, xrange(len(self.inputAutoEncoders))):
-            if learning_params['verbose']:
-                print("--- Learning input AE %d/%d ---"%(layer+1,len(self.inputAutoEncoders)))
-            delta=ae.finetune(shared_inputs, shared_inputs, **learning_params)
-            if learning_params['verbose']:
-                print("--- Input AE %d/%d Learned, Duration (s) %d ---"%(layer+1,len(self.inputAutoEncoders),delta.total_seconds()))
-            inputs = (ae.hiddenValues(shared_inputs.get_value())+1.)/2.
-            shared_inputs=theano.shared(inputs)
-        self.linkInputData=shared_inputs
-        return (DT.datetime.now()-start_time)
-
-    def pretrainOutputAutoEncoders(self, data, **params):
-        """
-        Performs the unsupervised learning step of the output autoencoders,
-        using a batch-gradient backpropagation algorithm.
-
-        The `InputOutputDeepArchitecture` pretrains the output autoencoders,
-        in the same way the `DeepNeuralNetwork` does for input autoencoders. In
-        this case, the given training data are the labels (:math:`\mathbf{y}`)
-        and not the examples (:math:`\mathbf{x}`) (i.e. the labels that the network
-        must predict).
-
-        Once an `AutoEncoder` is learned, the backprojection layer (decoding) is kept and used
-        to initialize the network layers. The projection (encoding) part is not useful
-        anymore.
-
-        :Parameters:
-            data : :theano:`SharedVariable` from :numpy:`ndarray`
-                The training data (typically example labels).
-            params : dict
-                The learning parameters, encoded in a dictionary, that are used
-                in the `finetune` method.
-        """
-        (learning_params,unknown)=self.checkLearningParameters(params)
-        if len(unknown)>0:
-            print("Waring unknown training parameters %s"%(unknown,))
-
-        learning_params=self.defaultLearningParameters(learning_params)
-
-        n_train_batches = data.shape[0]/learning_params['batch_size']
-        shared_outputs= data
-        start_time = DT.datetime.now()
-        for (ae,layer) in reversed(zip(self.outputAutoEncoders, xrange(len(self.outputAutoEncoders)))):
-            if learning_params['verbose']:
-                print("--- Learning output AE %d/%d ---"%(layer+1,len(self.outputAutoEncoders)))
-            delta=ae.finetune(shared_outputs, shared_outputs, **learning_params)
-            if learning_params['verbose']:
-                print("--- Output AE %d/%d Learned, Duration (s) %d ---"%(layer+1,len(self.outputAutoEncoders),delta.total_seconds()))
-            outputs = ae.hiddenValues(shared_outputs.get_value())
-            shared_outputs=theano.shared((outputs+1.)/2.)
-        self.linkOutputData=theano.shared(outputs)
-        return (DT.datetime.now()-start_time)
-
-    def train(self, x_train, y_train, **params):
-        """
-        Performs the pretraining step for the input and output autoencoders,
-        optionally the semi-supervised pretraining step of the link layer, and
-        finally the supervised learning step (`finetune`).
-
-        :Parameters:
-            x_train : :numpy:`ndarray`
-                The training examples.
-            y_train : :numpy:`ndarray`
-                The training labels.
-            params : dict
-                The learning parameters, encoded in a dictionary, that are used
-                during the autoencoders pretraining (`pretrainInputAutoEncoders`,
-                `pretrainOutputAutoEncoders`), the link layer pretraining, and
-                the final learning (`finetune`) steps.
-
-                Possible keys: batch_size, learning_rate, epochs, growth_factor,
-                growth_threshold, badmove_threshold, verbose,
-                input_pretraining_params, output_pretraining_params,
-                link_pretraining, link_pretraining_params.
-
-                The link_pretraining parameter controls whether the link layer
-                is pretrained or not (default: False).
-
-                The input_pretraining_params, output_pretraining_params and
-                link_pretraining_params parameters are themselves dictionaries
-                containing the training parameters for each pretraining step.
-
-        :return: elapsed time, in deltatime.
-        :see: `pretrainInputAutoEncoders`, `pretrainOutputAutoEncoders`,
-              `finetune`
-        """
-
-        (training_params,unknown)=self.checkLearningParameters(params)
-        if unknown.has_key("input_pretraining_params"):
-            input_pretraining_params=unknown.pop("input_pretraining_params")
-        else:
-            input_pretraining_params={'epochs':50}
-
-        if unknown.has_key("output_pretraining_params"):
-            output_pretraining_params=unknown.pop("output_pretraining_params")
-        else:
-            output_pretraining_params={'epochs':50}
-
-        if unknown.has_key("link_pretraining"):
-            link_pretraining=unknown.pop("link_pretraining")
-        else:
-            link_pretraining=False
-
-        if unknown.has_key("link_pretraining_params"):
-            link_pretraining_params=unknown.pop("link_pretraining_params")
-        else:
-            link_pretraining_params={'epochs':50}
-
-        if len(unknown)>0:
-            print("Warning: unknown training parameters %s"%(unknown,))
-
-        training_params=self.defaultLearningParameters(training_params)
-        input_pretraining_params=self.defaultLearningParameters(input_pretraining_params)
-        output_pretraining_params=self.defaultLearningParameters(output_pretraining_params)
-        link_pretraining_params=self.defaultLearningParameters(link_pretraining_params)
-
-        shared_x_train=theano.shared(x_train)
-        shared_y_train=theano.shared(y_train)
-
-        totalDelta=DT.timedelta(0)
-        if len(self.nUnitsInput)>0:
-            if(training_params['verbose']):
-                print "-- Beginning of input layers pre-training (%d epochs) --" % (input_pretraining_params['epochs'])
-            delta = self.pretrainInputAutoEncoders(shared_x_train,**input_pretraining_params)
-            totalDelta += delta
-            if(training_params['verbose']):
-                print "-- End of input layers pre-training (lasted %s) --" % (totalDelta)
-
-        if len(self.nUnitsOutput)>0:
-            if(training_params['verbose']):
-                print "-- Beginning of output layers pre-training (%d epochs) --" % (output_pretraining_params['epochs'])
-            delta = self.pretrainOutputAutoEncoders(shared_y_train, **output_pretraining_params)
-            totalDelta += delta
-            if(training_params['verbose']):
-                print "-- End of output layers pre-training (lasted %s) --" % (delta)
-
-        if(link_pretraining):
-            if self.linkInputData is None:
-                self.linkInputData=shared_x_train
-            if self.linkOutputData is None:
-                self.linkOutputData=shared_y_train
-
-            y = T.matrix('y')
-            if len(self.nUnitsOutput)>0:
-                self.linkLayer.criterion=MeanSquareError(self.linkLayer.outputs, y)
-            else:
-                self.linkLayer.criterion=self.criterion.__class__(self.linkLayer.outputs, y)
-
-            if(training_params['verbose']):
-                print "-- Beginning of link layer pre-training (%d epochs) --" % (link_pretraining_params['epochs'])
-            delta = self.linkLayer.finetune(self.linkInputData,self.linkOutputData,**link_pretraining_params)
-            totalDelta += delta
-            if(training_params['verbose']):
-                print "-- End of link layer pre-training (lasted %s) --" % (delta)
-
-        if(training_params['verbose']):
-            print "-- Beginning of fine-tuning (%d epochs) --" % (training_params['epochs'])
-        delta = self.finetune(shared_x_train, shared_y_train, **training_params)
-        totalDelta += delta
-        if(training_params['verbose']):
-            print "-- End of fine-tuning (lasted %s) --" % (delta)
-        return totalDelta
-
-class DeepNeuralNetwork(PretrainedMLP):
-    """
-    A `DeepNeuralNetwork` (DNN) is a specialization of the MLP, where the
-    layers are pretrained on the training examples (:math:`\mathbf{x})
-    using a Stacked `AutoEncoder` strategy. It has been specifically designed
-    for data that lies in a high-dimensional input space.
-
-    :see: `MultiLayerPerceptron`, http://www.deeplearning.net/tutorial/SdA.html
-    """
-    def __init__(self, nUnitsInput, nUnitsOutput, outputActivation=Sigmoid):
-        """
-        Constructs a new `DeepNeuralNetwork`.
-
-        :Parameters:
-            nUnitsInput : int list
-                The sizes of the (input and hidden) representations on the input side.
-            nUnitsOutput : int list
-                The sizes of the (hidden and output) representations on the output side.
-            outputActivation : class derived from `Activation`
-                The type of activation for the output layer.
-        :attention: `outputActivation` parameter is not an instance but a class.
-        """
-        super(DeepNeuralNetwork, self).__init__(nUnitsInput+nUnitsOutput, outputActivation=outputActivation, nInputLayers=len(nUnitsInput)-1)
-
-class InputOutputDeepArchitecture(PretrainedMLP):
-    """
-    An `InputOutputDeepArchitecture` (IODA) is a specialization of the DNN,
-    where the layers are divided into three categories : the input layers,
-    the link layer and the output layers. It has been specifically designed
-    for cases where both the input and the output spaces are high-dimensional.
-
-    The input and output layers are pretrained on the training example
-    (:math:`\mathbf{x}`) and the training labels (:math:`\mathbf{y}`),
-    respectively, using a Stacked `AutoEncoder` strategy, as for DNNs.
-
-    The link layer can optionally be pretrained, using as input and output data
-    the hidden representations of the deepmost input and output autoencoders,
-    respectively.
-
-    :see: `DeepNeuralNetwork`, `Stacked Denoising Autoencoders tutorial <http://www.deeplearning.net/tutorial/SdA.html>`_
-    """
-
-    def __init__(self, nUnitsInput, nUnitsOutput, outputActivation=Sigmoid):
-        """
-        Constructs a new `InputOutputDeepArchitecture`.
-
-        :Parameters:
-            nUnitsInput : int list
-                The sizes of the (input and hidden) representations on the input side.
-            nUnitsOutput : int list
-                The sizes of the (hidden and output) representations on the output side.
-            outputActivation : class derived from `Activation`
-                The type of activation for the output layer.
-        :attention: `outputActivation` parameter is not an instance but a class.
-        """
-        super(InputOutputDeepArchitecture, self).__init__(self, nUnitsInput+nUnitsOutput, outputActivation=outputActivation, nInputLayers=len(nUnitsInput)-1, nOutputLayers=len(nUnitsOutput)-1)
->>>>>>> df09e1f2
+		super(InputOutputDeepArchitecture, self).__init__(self, nUnitsInput+nUnitsOutput, outputActivation=outputActivation, nInputLayers=len(nUnitsInput)-1, nOutputLayers=len(nUnitsOutput)-1)
