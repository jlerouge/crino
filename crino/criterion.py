# -*- coding: utf-8 -*-

#	Copyright (c) 2014-2015 Soufiane Belharbi, Clément Chatelain,
#	Romain Hérault, Julien Lerouge, Romain Modzelewski (LITIS - EA 4108).
#	All rights reserved.
#
#	This file is part of Crino.
#
#	Crino is free software: you can redistribute it and/or modify
#	it under the terms of the GNU Lesser General Public License as published
#	by the Free Software Foundation, either version 3 of the License, or
#	(at your option) any later version.
#
#	Crino is distributed in the hope that it will be useful,
#	but WITHOUT ANY WARRANTY; without even the implied warranty of
#	MERCHANTABILITY or FITNESS FOR A PARTICULAR PURPOSE.  See the
#	GNU Lesser General Public License for more details.
#
#	You should have received a copy of the GNU Lesser General Public License
#	along with Crino. If not, see <http://www.gnu.org/licenses/>.

"""
The `criterion` module provides some differentiable loss functions in order to
perform a gradient descent on a hand-crafted neural network.

The currently implemented criterions are :
	- `CrossEntropy`
	- `MeanSquareError`
	- `MeanAbsoluteError`
	- `NegativeLogLikelihood`

See their respective documentations for their mathematical expressions and their
use cases.

:see: `module`
"""

import theano.tensor as T

class Criterion(object):
<<<<<<< HEAD
	"""
	The Criterion class handles the loss computation between **ŷ** (the `outputs` vector of a `Module`)
	and **y** (the `targets` vector). This loss has to be differentiable, in order to perform a gradient descent.

	:attention: This is an abstract class, it must be derived to be used.
	"""
	def __init__(self, outputs, targets):
		"""
		Constructs a new `Criterion` object.

		:Parameters:
			outputs : :theano:`TensorVariable`
				The symbolic outputs vector of a network
			targets : :theano:`TensorVariable`
				The symbolic targets vector
		"""

		self.outputs = outputs
		"""
		:ivar: The symbolic outputs vector of the network, denoted :math:`\mathbf{\hat{y}}`.
		:type: :theano:`TensorVariable`
		"""

		self.targets = targets
		"""
		:ivar: The symbolic targets vector, denoted :math:`\mathbf{y}`, that will be estimated by the `outputs`.
		:type: :theano:`TensorVariable`
		"""

		self.expression = None
		"""
		:ivar: The symbolic expression that expresses the loss between the `outputs` and the `targets` vectors.
		:type: :theano:`TensorVariable`
		"""

		self.prepare()

	def prepare(self):
		"""
		Computes the symbolic expression of the loss.

		:attention: It must be implemented in derived classes.
		"""
		raise NotImplementedError("This class must be derived.")
=======
    """
    The Criterion class handles the loss computation between **ŷ** (the `outputs` vector of a `Module`)
    and **y** (the `targets` vector). This loss has to be differentiable, in order to perform a gradient descent.

    :attention: This is an abstract class, it must be derived to be used.
    """
    def __init__(self, outputs, targets):
        """
        Constructs a new `Criterion` object.

        :Parameters:
            outputs : :theano:`TensorVariable`
                The symbolic outputs vector of a network
            targets : :theano:`TensorVariable`
                The symbolic targets vector
        """

        self.outputs = outputs
        """
        :ivar: The symbolic outputs vector of the network, denoted :math:`\mathbf{\hat{y}}`.
        :type: :theano:`TensorVariable`
        """

        self.targets = targets
        """
        :ivar: The symbolic targets vector, denoted :math:`\mathbf{y}`, that will be estimated by the `outputs`.
        :type: :theano:`TensorVariable`
        """

        self.expression = None
        """
        :ivar: The symbolic expression that expresses the loss between the `outputs` and the `targets` vectors.
        :type: :theano:`TensorVariable`
        """

        self.prepare()

    def prepare(self):
        """
        Computes the symbolic expression of the loss.

        :attention: It must be implemented in derived classes.
        """
        raise NotImplementedError("This class must be derived.")
>>>>>>> df09e1f2


class CrossEntropy(Criterion):
	"""
	The cross-entropy criterion is well suited for targets vector
	that are normalized between 0 and 1, used along with a final
	`Sigmoid` activation module.

	It has been experimentally demonstrated that an `AutoEncoder`
	trains faster with a cross-entropy criterion.

	The cross-entropy loss can be written as follows :

	:math:`L_{CE} = -1/N \ \sum_{k=1}^{N} (y\cdot log(\hat{y}) + (1-y)\cdot log(1-\hat{y}))`
	"""

	def __init__(self, outputs, targets):
		"""
		Constructs a new `CrossEntropy` criterion.

<<<<<<< HEAD
		:Parameters:
			outputs : :theano:`TensorVariable`
				The symbolic `outputs` vector of the network
			targets : :theano:`TensorVariable`
				The symbolic `targets` vector
		"""
		Criterion.__init__(self, outputs, targets)
=======
        :Parameters:
            outputs : :theano:`TensorVariable`
                The symbolic `outputs` vector of the network
            targets : :theano:`TensorVariable`
                The symbolic `targets` vector
        """
        super(CrossEntropy, self).__init__(outputs, targets)
>>>>>>> df09e1f2

	def prepare(self):
		""" Computes the cross-entropy symbolic expression. """
		self.expression = -T.mean(self.targets*T.log(self.outputs) + (1-self.targets)*T.log(1-self.outputs))


class MeanSquareError(Criterion):
	"""
	The mean square error criterion is used in the least squares method,
	it is well suited for data fitting.

	The mean square loss can be written as follows :

	:math:`L_{MSE} = -1/N \ \sum_{k=1}^{N} (y-\hat{y})^2`
	"""

	def __init__(self, outputs, targets):
		"""
		Constructs a new `MeanSquareError` criterion.

<<<<<<< HEAD
		:Parameters:
			outputs : :theano:`TensorVariable`
				The symbolic `outputs` vector of the network
			targets : :theano:`TensorVariable`
				The symbolic `targets` vector
		"""
		Criterion.__init__(self, outputs, targets)
=======
        :Parameters:
            outputs : :theano:`TensorVariable`
                The symbolic `outputs` vector of the network
            targets : :theano:`TensorVariable`
                The symbolic `targets` vector
        """
        super(MeanSquareError, self).__init__(outputs, targets)
>>>>>>> df09e1f2

	def prepare(self):
		""" Computes the mean square error symbolic expression. """
		self.expression = T.mean(T.sqr(self.outputs - self.targets))


class MeanAbsoluteError(Criterion):
	"""
	The mean absolute error criterion is used in the least absolute deviations method.

	The mean absolute loss can be written as follows :

	:math:`L_{MSE} = -1/N \ \sum_{k=1}^{N} |y-\hat{y}|`
	"""

	def __init__(self, outputs, targets):
		"""
		Constructs a new `MeanAbsoluteError` criterion.

<<<<<<< HEAD
		:Parameters:
			outputs : :theano:`TensorVariable`
				The symbolic `outputs` vector of a network
			targets : :theano:`TensorVariable`
				The symbolic `targets` vector
		"""
		Criterion.__init__(self, outputs, targets)
=======
        :Parameters:
            outputs : :theano:`TensorVariable`
                The symbolic `outputs` vector of a network
            targets : :theano:`TensorVariable`
                The symbolic `targets` vector
        """
        super(MeanAbsoluteError, self).__init__(outputs, targets)
>>>>>>> df09e1f2

	def prepare(self):
		""" Computes the mean absolute error symbolic expression. """
		self.expression = T.mean(T.abs_(self.outputs - self.targets))

class NegativeLogLikelihood(Criterion):
	"""
	The Negative Log Likelihood criterion is used in classification task.

	It is meant to be connected to a Softmax Module as the last layer of the MLP.

	The output size should be the same as the number of possible classes.

	The target size should be the same as the number of possible classes, with value in between [0..1].
	If not weighted, all 0 except 1 on the correct class.

	The Negative Log Likelihood can be written as follows :

	:math:`L_{NLL} = -log(<\hat{y},y>)`
	"""

	def __init__(self, outputs, targets):
		"""
		Constructs a new `NegativeLogLikelihood` criterion.

<<<<<<< HEAD
		:Parameters:
			outputs : :theano:`TensorVariable`
				The symbolic `outputs` vector of a network
			targets : :theano:`TensorVariable`
				The symbolic `targets` vector
		"""
		Criterion.__init__(self, outputs, targets)
=======
        :Parameters:
            outputs : :theano:`TensorVariable`
                The symbolic `outputs` vector of a network
            targets : :theano:`TensorVariable`
                The symbolic `targets` vector
        """
        super(NegativeLogLikelihood, self).__init__(outputs, targets)
>>>>>>> df09e1f2

	def prepare(self):
		""" Computes the Negative Log Likelihood symbolic expression. """
		self.expression = -T.log(T.sum(self.outputs*self.targets))<|MERGE_RESOLUTION|>--- conflicted
+++ resolved
@@ -38,7 +38,6 @@
 import theano.tensor as T
 
 class Criterion(object):
-<<<<<<< HEAD
 	"""
 	The Criterion class handles the loss computation between **ŷ** (the `outputs` vector of a `Module`)
 	and **y** (the `targets` vector). This loss has to be differentiable, in order to perform a gradient descent.
@@ -83,53 +82,6 @@
 		:attention: It must be implemented in derived classes.
 		"""
 		raise NotImplementedError("This class must be derived.")
-=======
-    """
-    The Criterion class handles the loss computation between **ŷ** (the `outputs` vector of a `Module`)
-    and **y** (the `targets` vector). This loss has to be differentiable, in order to perform a gradient descent.
-
-    :attention: This is an abstract class, it must be derived to be used.
-    """
-    def __init__(self, outputs, targets):
-        """
-        Constructs a new `Criterion` object.
-
-        :Parameters:
-            outputs : :theano:`TensorVariable`
-                The symbolic outputs vector of a network
-            targets : :theano:`TensorVariable`
-                The symbolic targets vector
-        """
-
-        self.outputs = outputs
-        """
-        :ivar: The symbolic outputs vector of the network, denoted :math:`\mathbf{\hat{y}}`.
-        :type: :theano:`TensorVariable`
-        """
-
-        self.targets = targets
-        """
-        :ivar: The symbolic targets vector, denoted :math:`\mathbf{y}`, that will be estimated by the `outputs`.
-        :type: :theano:`TensorVariable`
-        """
-
-        self.expression = None
-        """
-        :ivar: The symbolic expression that expresses the loss between the `outputs` and the `targets` vectors.
-        :type: :theano:`TensorVariable`
-        """
-
-        self.prepare()
-
-    def prepare(self):
-        """
-        Computes the symbolic expression of the loss.
-
-        :attention: It must be implemented in derived classes.
-        """
-        raise NotImplementedError("This class must be derived.")
->>>>>>> df09e1f2
-
 
 class CrossEntropy(Criterion):
 	"""
@@ -149,23 +101,13 @@
 		"""
 		Constructs a new `CrossEntropy` criterion.
 
-<<<<<<< HEAD
 		:Parameters:
 			outputs : :theano:`TensorVariable`
 				The symbolic `outputs` vector of the network
 			targets : :theano:`TensorVariable`
 				The symbolic `targets` vector
 		"""
-		Criterion.__init__(self, outputs, targets)
-=======
-        :Parameters:
-            outputs : :theano:`TensorVariable`
-                The symbolic `outputs` vector of the network
-            targets : :theano:`TensorVariable`
-                The symbolic `targets` vector
-        """
-        super(CrossEntropy, self).__init__(outputs, targets)
->>>>>>> df09e1f2
+		super(CrossEntropy, self).__init__(outputs, targets)
 
 	def prepare(self):
 		""" Computes the cross-entropy symbolic expression. """
@@ -186,23 +128,13 @@
 		"""
 		Constructs a new `MeanSquareError` criterion.
 
-<<<<<<< HEAD
 		:Parameters:
 			outputs : :theano:`TensorVariable`
 				The symbolic `outputs` vector of the network
 			targets : :theano:`TensorVariable`
 				The symbolic `targets` vector
 		"""
-		Criterion.__init__(self, outputs, targets)
-=======
-        :Parameters:
-            outputs : :theano:`TensorVariable`
-                The symbolic `outputs` vector of the network
-            targets : :theano:`TensorVariable`
-                The symbolic `targets` vector
-        """
-        super(MeanSquareError, self).__init__(outputs, targets)
->>>>>>> df09e1f2
+		super(MeanSquareError, self).__init__(outputs, targets)
 
 	def prepare(self):
 		""" Computes the mean square error symbolic expression. """
@@ -222,23 +154,13 @@
 		"""
 		Constructs a new `MeanAbsoluteError` criterion.
 
-<<<<<<< HEAD
 		:Parameters:
 			outputs : :theano:`TensorVariable`
 				The symbolic `outputs` vector of a network
 			targets : :theano:`TensorVariable`
 				The symbolic `targets` vector
 		"""
-		Criterion.__init__(self, outputs, targets)
-=======
-        :Parameters:
-            outputs : :theano:`TensorVariable`
-                The symbolic `outputs` vector of a network
-            targets : :theano:`TensorVariable`
-                The symbolic `targets` vector
-        """
-        super(MeanAbsoluteError, self).__init__(outputs, targets)
->>>>>>> df09e1f2
+		super(MeanAbsoluteError, self).__init__(outputs, targets)
 
 	def prepare(self):
 		""" Computes the mean absolute error symbolic expression. """
@@ -264,23 +186,13 @@
 		"""
 		Constructs a new `NegativeLogLikelihood` criterion.
 
-<<<<<<< HEAD
 		:Parameters:
 			outputs : :theano:`TensorVariable`
 				The symbolic `outputs` vector of a network
 			targets : :theano:`TensorVariable`
 				The symbolic `targets` vector
 		"""
-		Criterion.__init__(self, outputs, targets)
-=======
-        :Parameters:
-            outputs : :theano:`TensorVariable`
-                The symbolic `outputs` vector of a network
-            targets : :theano:`TensorVariable`
-                The symbolic `targets` vector
-        """
-        super(NegativeLogLikelihood, self).__init__(outputs, targets)
->>>>>>> df09e1f2
+		super(NegativeLogLikelihood, self).__init__(outputs, targets)
 
 	def prepare(self):
 		""" Computes the Negative Log Likelihood symbolic expression. """
